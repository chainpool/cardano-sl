--- conflicted
+++ resolved
@@ -23,15 +23,10 @@
 import           Pos.Communication.Relay               (DataMsg, InvOrData,
                                                         InvReqDataParams (..),
                                                         MempoolParams (NoMempool),
-<<<<<<< HEAD
-                                                        Relay (..), ReqMsg)
+                                                        Relay (..), ReqMsg, ReqOrRes)
 import           Pos.Communication.Types.Protocol      (MsgType (..))
 import           Pos.Core                              (HasCoreConstants, StakeholderId,
                                                         addressHash)
-=======
-                                                        Relay (..), ReqMsg, ReqOrRes)
-import           Pos.Core                              (StakeholderId, addressHash)
->>>>>>> 52ffff3f
 import           Pos.Security.Util                     (shouldIgnorePkAddress)
 import           Pos.Ssc.Class.Listeners               (SscListenersClass (..))
 import           Pos.Ssc.Extra                         (sscRunLocalQuery)
