--- conflicted
+++ resolved
@@ -86,21 +86,13 @@
 makePubKeyHdwAddress
     :: Bi PublicKey
     => PublicKey
-<<<<<<< HEAD
-    -> HDAddressPayload         -- ^ Derivation path
-=======
     -> HDAddressPayload    -- ^ Derivation path
->>>>>>> 516d6da9
     -> Address
 makePubKeyHdwAddress key path =
     PubKeyAddress (addressHash key)
                   (mkAttributes (AddrPkAttrs (Just path)))
 
-<<<<<<< HEAD
--- | Create address from private key via hardened way.
-=======
 -- | Create address from secret key in hardened way.
->>>>>>> 516d6da9
 createHDAddressH :: ByteArrayAccess passPhrase
                  => passPhrase
                  -> HDPassphrase
