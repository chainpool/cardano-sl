--- conflicted
+++ resolved
@@ -78,13 +78,8 @@
 import qualified Pos.GState                       as GS
 import           Pos.Lrc                          (getLeaders)
 import           Pos.Merkle                       (getMerkleRoot, mtRoot)
-<<<<<<< HEAD
 import           Pos.Slotting                     (MonadSlots (..), MonadSlotsData,
                                                    getSlotStart)
-import           Pos.Ssc.GodTossing               (SscGodTossing)
-=======
-import           Pos.Slotting                     (MonadSlots (..), getSlotStart)
->>>>>>> 7e76b609
 import           Pos.Ssc.GodTossing.Configuration (HasGtConfiguration)
 import           Pos.Txp                          (Tx (..), TxId, TxOut (..),
                                                    TxOutAux (..), TxUndo, txpTxs,
@@ -116,18 +111,18 @@
 -- TODO(KS): A reader `ReaderT (ExplorerMockMode m ssc) m a` would be convenient.
 -- | A simple data structure that holds all the foreign functions Explorer needs to call.
 -- `emm`.
-data ExplorerMockMode m ssc = ExplorerMockMode
+data ExplorerMockMode m = ExplorerMockMode
     { emmGetTipBlock
-          :: MonadBlockDB ssc m
-          => m (Block ssc)
+          :: MonadBlockDB m
+          => m Block
     , emmGetPageBlocks
           :: MonadDBRead m
           => Page
           -> m (Maybe [HeaderHash])
     , emmGetBlundFromHH
-          :: MonadBlockDB ssc m
+          :: MonadBlockDB m
           => HeaderHash
-          -> m (Maybe (Blund ssc))
+          -> m (Maybe Blund)
     , emmGetSlotStart
           :: forall ctx. MonadSlotsData ctx m
           => SlotId
@@ -139,7 +134,7 @@
     }
 
 -- | This is what we use in production when we run Explorer.
-prodMode :: forall m. ExplorerMockMode m SscGodTossing
+prodMode :: forall m. ExplorerMockMode m
 prodMode = ExplorerMockMode {
       emmGetTipBlock            = getTipBlock,
       emmGetPageBlocks          = getPageBlocks,
@@ -153,7 +148,7 @@
 -- On the other side, it moves that error into runtime and enables simple mocking.
 -- This is a good thing once we have a larger amount of functions, like in _explorer_,
 -- and this gives us the flexibility to "mock" whichever we want.
-instance Default (ExplorerMockMode m SscGodTossing) where
+instance Default (ExplorerMockMode m) where
   def = ExplorerMockMode {
         emmGetTipBlock            = errorImpl,
         emmGetPageBlocks          = errorImpl,
@@ -168,16 +163,16 @@
 -- testing.
 class HasExplorerCSLInterface ctx m where
     getTipBlockCSLI
-          :: MonadBlockDB SscGodTossing m
-          => m (Block SscGodTossing)
+          :: MonadBlockDB m
+          => m Block
     getPageBlocksCSLI
           :: MonadDBRead m
           => Page
           -> m (Maybe [HeaderHash])
     getBlundFromHHCSLI
-          :: MonadBlockDB SscGodTossing m
+          :: MonadBlockDB m
           => HeaderHash
-          -> m (Maybe (Blund SscGodTossing))
+          -> m (Maybe Blund)
     getSlotStartCSLI
           :: MonadSlotsData ctx m
           => SlotId
@@ -188,8 +183,8 @@
           -> m (Maybe SlotLeaders)
 
 -- class Monad m => HasExplorerMockMode ctx m where
---     explorerMockMode :: Lens' ctx (ExplorerMockMode m SscGodTossing)
--- Lens' ctx (m (Block SscGodTossing)) ...
+--     explorerMockMode :: Lens' ctx (ExplorerMockMode m)
+-- Lens' ctx (m Block) ...
 
 instance Monad m => HasExplorerCSLInterface ctx m where
     getTipBlockCSLI = getTipBlock
@@ -318,12 +313,8 @@
     , MonadThrow m
     , HasConfiguration
     )
-<<<<<<< HEAD
-    => ExplorerMockMode m SscGodTossing
-    -> (MainBlock SscGodTossing, Undo)
-=======
-    => (MainBlock, Undo)
->>>>>>> 7e76b609
+    => ExplorerMockMode m
+    -> (MainBlock, Undo)
     -> m CBlockEntry
 toBlockEntry mode (blk, Undo{..}) = do
 
@@ -365,11 +356,7 @@
 -- Returning @Maybe@ is the simplest implementation for now, since it's hard
 -- to forsee what is and what will the state of leaders be at any given moment.
 getLeaderFromEpochSlot
-<<<<<<< HEAD
-    :: (MonadBlockDB SscGodTossing m, MonadDBRead m)
-=======
-    :: (MonadBlockDB m, MonadDBRead m, MonadRealDB ctx m)
->>>>>>> 7e76b609
+    :: (MonadBlockDB m, MonadDBRead m)
     => EpochIndex
     -> LocalSlotIndex
     -> m (Maybe StakeholderId)
@@ -378,8 +365,8 @@
 
 
 getLeaderFromEpochSlotE
-    :: (MonadBlockDB SscGodTossing m, MonadDBRead m)
-    => ExplorerMockMode m SscGodTossing
+    :: (MonadBlockDB m, MonadDBRead m)
+    => ExplorerMockMode m
     -> EpochIndex
     -> LocalSlotIndex
     -> m (Maybe StakeholderId)
@@ -436,12 +423,8 @@
     , HasConfiguration
     , HasGtConfiguration
     )
-<<<<<<< HEAD
-    => ExplorerMockMode m SscGodTossing
-    -> (MainBlock SscGodTossing, Undo)
-=======
-    => (MainBlock, Undo)
->>>>>>> 7e76b609
+    => ExplorerMockMode m
+    -> (MainBlock, Undo)
     -> m CBlockSummary
 toBlockSummary mode blund@(blk, _) = do
     cbsEntry    <- toBlockEntry mode blund
