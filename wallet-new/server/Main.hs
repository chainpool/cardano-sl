--- conflicted
+++ resolved
@@ -23,13 +23,8 @@
 import           Pos.Update.Configuration (HasUpdateConfiguration)
 import           Pos.Util.CompileInfo (HasCompileInfo, retrieveCompileTimeInfo, withCompileInfo)
 import           Pos.Util.UserSecret (usVss)
-<<<<<<< HEAD
-import           Pos.Wallet.Web (bracketWalletWS, bracketWalletWebDB, getSKById, getWalletAddresses,
-                                 processSyncResult, runWRealMode, syncWalletsFromGState)
-=======
 import           Pos.Wallet.Web (AddrCIdHashes (..), bracketWalletWS, bracketWalletWebDB, getSKById,
                                  getWalletAddresses, runWRealMode, syncWalletsWithGState)
->>>>>>> cc093c55
 import           Pos.Wallet.Web.Mode (WalletWebMode)
 import           Pos.Wallet.Web.State (flushWalletStorage)
 import           System.Wlog (LoggerName, Severity, logInfo, logMessage, usingLoggerName)
