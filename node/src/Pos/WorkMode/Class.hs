{-# LANGUAGE CPP           #-}
{-# LANGUAGE TypeOperators #-}

{-| 'WorkMode' constraint. It is widely used in almost every our code.
    Simple alias for bunch of useful constraints. This module also
    contains new monads to extend functional capabilities inside do-block.
-}

module Pos.WorkMode.Class
       ( WorkMode
       , MinWorkMode
       , TxpExtra_TMP
       ) where

import           Universum

import           Control.Monad.Catch         (MonadMask)
import           Control.Monad.Trans.Control (MonadBaseControl)
import qualified Crypto.Random               as Rand
import           Mockable                    (MonadMockable)
import           System.Wlog                 (WithLogger)

import           Pos.Block.BListener         (MonadBListener)
import           Pos.Block.Slog.Types        (HasSlogContext, HasSlogGState)
import           Pos.Context                 (BlockRetrievalQueue, BlockRetrievalQueueTag,
                                              HasSscContext, MonadLastKnownHeader,
                                              MonadProgressHeader, MonadRecoveryHeader,
                                              StartTime, TxpGlobalSettings)
import           Pos.DB.Block                (MonadBlockDBWrite, MonadSscBlockDB)
import           Pos.DB.Class                (MonadDB, MonadGState)
import           Pos.DB.Rocks                (MonadRealDB)
import           Pos.Delegation.Class        (MonadDelegation)
import           Pos.DHT.Real.Types          (KademliaDHTInstance)
import           Pos.Lrc.Context             (LrcContext)
#ifdef WITH_EXPLORER
import           Pos.Explorer.Txp.Toil       (ExplorerExtra)
#endif
import           Pos.Configuration           (HasNodeConfiguration)
import           Pos.Core                    (HasConfiguration, HasPrimaryKey)
import           Pos.Infra.Configuration     (HasInfraConfiguration)
import           Pos.KnownPeers              (MonadFormatPeers, MonadKnownPeers)
import           Pos.Network.Types           (NetworkConfig)
import           Pos.Recovery.Info           (MonadRecoveryInfo)
import           Pos.Reporting               (HasReportingContext)
import           Pos.Security.Params         (SecurityParams)
import           Pos.Shutdown                (HasShutdownContext)
import           Pos.Slotting.Class          (MonadSlots)
import           Pos.Ssc.Class.Helpers       (SscHelpersClass)
import           Pos.Ssc.Class.LocalData     (SscLocalDataClass)
import           Pos.Ssc.Class.Storage       (SscGStateClass)
import           Pos.Ssc.Class.Workers       (SscWorkersClass)
import           Pos.Ssc.Extra               (MonadSscMem)
import           Pos.StateLock               (StateLock, StateLockMetrics)
import           Pos.Txp.MemState            (MonadTxpMem)
import           Pos.Update.Configuration    (HasUpdateConfiguration)
import           Pos.Update.Context          (UpdateContext)
import           Pos.Update.Params           (UpdateParams)
import           Pos.Util.TimeWarp           (CanJsonLog)
import           Pos.Util.Util               (HasLens, HasLens')

-- Something extremely unpleasant.
-- TODO: get rid of it after CSL-777 is done.
#ifdef WITH_EXPLORER
type TxpExtra_TMP = ExplorerExtra
#else
type TxpExtra_TMP = ()
#endif

-- | Bunch of constraints to perform work for real world distributed system.
type WorkMode ssc ctx m
    = ( MinWorkMode m
      , MonadBaseControl IO m
      , Rand.MonadRandom m
      , MonadMask m
      , MonadSlots ctx m
      , MonadDB m
      , MonadRealDB ctx m
      , MonadGState m
      , MonadSscBlockDB ssc m
      , MonadBlockDBWrite ssc m
      , MonadTxpMem TxpExtra_TMP ctx m
      , MonadDelegation ctx m
      , MonadSscMem ssc ctx m
      , SscGStateClass ssc
      , SscLocalDataClass ssc
      , SscHelpersClass ssc
      , SscWorkersClass ssc
      , MonadRecoveryInfo m
      , MonadRecoveryHeader ssc ctx m
      , MonadProgressHeader ssc ctx m
      , MonadLastKnownHeader ssc ctx m
      , MonadBListener m
      , MonadReader ctx m
      , MonadKnownPeers m
      , MonadFormatPeers m
      , HasLens' ctx StartTime
      , HasLens' ctx StateLock
      , HasLens' ctx StateLockMetrics
<<<<<<< HEAD
      , HasLens' ctx LrcContext
      , HasLens' ctx UpdateContext
      , HasLens' ctx UpdateParams
      , HasLens' ctx SecurityParams
      , HasLens' ctx TxpGlobalSettings
      , HasLens' ctx GenesisUtxo
      , HasLens' ctx GenesisWStakeholders
=======
      , HasLens LrcContext ctx LrcContext
      , HasLens UpdateContext ctx UpdateContext
      , HasLens UpdateParams ctx UpdateParams
      , HasLens SecurityParams ctx SecurityParams
      , HasLens TxpGlobalSettings ctx TxpGlobalSettings
>>>>>>> e74686f7
      , HasLens BlockRetrievalQueueTag ctx (BlockRetrievalQueue ssc)
      , HasLens' ctx (NetworkConfig KademliaDHTInstance)
      , HasSscContext ssc ctx
      , HasReportingContext ctx
      , HasPrimaryKey ctx
      , HasShutdownContext ctx
      , HasSlogContext ctx
      , HasSlogGState ctx
      )

-- | More relaxed version of 'WorkMode'.
type MinWorkMode m
    = ( WithLogger m
      , CanJsonLog m
      , MonadMockable m
      , MonadIO m
      , HasConfiguration
      , HasInfraConfiguration
      , HasUpdateConfiguration
      , HasNodeConfiguration
      )<|MERGE_RESOLUTION|>--- conflicted
+++ resolved
@@ -96,21 +96,11 @@
       , HasLens' ctx StartTime
       , HasLens' ctx StateLock
       , HasLens' ctx StateLockMetrics
-<<<<<<< HEAD
-      , HasLens' ctx LrcContext
-      , HasLens' ctx UpdateContext
-      , HasLens' ctx UpdateParams
-      , HasLens' ctx SecurityParams
-      , HasLens' ctx TxpGlobalSettings
-      , HasLens' ctx GenesisUtxo
-      , HasLens' ctx GenesisWStakeholders
-=======
       , HasLens LrcContext ctx LrcContext
       , HasLens UpdateContext ctx UpdateContext
       , HasLens UpdateParams ctx UpdateParams
       , HasLens SecurityParams ctx SecurityParams
       , HasLens TxpGlobalSettings ctx TxpGlobalSettings
->>>>>>> e74686f7
       , HasLens BlockRetrievalQueueTag ctx (BlockRetrievalQueue ssc)
       , HasLens' ctx (NetworkConfig KademliaDHTInstance)
       , HasSscContext ssc ctx
