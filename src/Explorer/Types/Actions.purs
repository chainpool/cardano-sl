--- conflicted
+++ resolved
@@ -29,11 +29,8 @@
     | ReceiveBlockTxs (Either Error CTxEntries)
     | RequestInitialTxs
     | ReceiveInitialTxs (Either Error CTxEntries)
-<<<<<<< HEAD
-=======
     | RequestAddressSummary CAddress
     | ReceiveAddressSummary (Either Error CAddressSummary)
->>>>>>> 38b3c33a
     -- dashboard
     | DashboardExpandBlocks Boolean         -- toggle blocks
     | DashboardPaginateBlocks Int           -- current pagination of blocks
