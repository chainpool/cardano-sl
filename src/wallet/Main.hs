{-# LANGUAGE ScopedTypeVariables #-}

module Main where

import           Universum              hiding ((<>))

import           Data.List              ((!!))
import           Data.Monoid            ((<>))
import qualified Options.Applicative    as Opts
import           Serokell.Util.OptParse (fromParsec)

<<<<<<< HEAD
import           Pos.CLI                  (dhtNodeParser)
import           Pos.Crypto               (unsafeHash)
import           Pos.DHT                  (DHTNode, DHTNodeType (..))
import           Pos.Genesis              (genesisAddresses, genesisSecretKeys)
import           Pos.Launcher             (BaseParams (..), LoggingParams (..),
                                           NodeParams (..), submitTxReal)
import           Pos.Ssc.GodTossing       (genesisVssKeyPairs)
import           Pos.Ssc.GodTossing       (SscGodTossing)
import           Serokell.Util.OptParse   (fromParsec)
=======
import           Pos.CLI                (dhtNodeParser)
import           Pos.Crypto             (unsafeHash)
import           Pos.DHT                (DHTNode, DHTNodeType (..))
import           Pos.Genesis            (genesisAddresses, genesisSecretKeys)
import           Pos.Launcher           (BaseParams (..), LoggingParams (..),
                                         NodeParams (..), submitTxReal)
import           Pos.Ssc.DynamicState   (SscDynamicState, genesisVssKeyPairs)
>>>>>>> 80ae70a3

data WalletCommand = SubmitTx
    { stGenesisIdx :: !Word   -- ^ Index in genesis key pairs.
    , stDHTPeers   :: ![DHTNode]
    , stLogConfig  :: !(Maybe FilePath)
    , stLogsPrefix :: !(Maybe FilePath)
    }

commandParser :: Opts.Parser WalletCommand
commandParser =
    Opts.subparser
        (Opts.command
             "submit"
             (Opts.info submitTxOpts (Opts.progDesc "Submit transactions")))
  where
    submitTxOpts =
        SubmitTx <$>
        Opts.option
            Opts.auto
            (mconcat
                 [ Opts.short 'i'
                 , Opts.long "index"
                 , Opts.metavar "INT"
                 , Opts.help "Index in list of genesis key pairs"
                 ]) <*>
        Opts.many
            (Opts.option (fromParsec dhtNodeParser) $
             Opts.long "peer" <> Opts.metavar "HOST:PORT/HOST_ID" <>
             Opts.help peerHelpMsg)
        <*> optional (Opts.option Opts.auto $
                     Opts.long "log-config"
                  <> Opts.metavar "FILEPATH"
                  <> Opts.help "Path to logger configuration")
        <*> optional (Opts.option Opts.auto $
                     Opts.long "logs-prefix"
                  <> Opts.metavar "FILEPATH"
                  <> Opts.help "Prefix to logger output path")

    peerHelpMsg = "Peer to connect to for initial peer discovery. Format example: \"localhost:1234/MHdtsP-oPf7UWly7QuXnLK5RDB8=\""

data WalletOptions = WalletOptions
    { woCommand :: !WalletCommand
    }

optionsParser :: Opts.Parser WalletOptions
optionsParser = WalletOptions <$> commandParser

main :: IO ()
main = do
    WalletOptions {..} <-
        Opts.execParser $
        Opts.info
            (Opts.helper <*> optionsParser)
            (Opts.fullDesc `mappend` Opts.progDesc "Stupid wallet")

    case woCommand of
        SubmitTx {..} -> do
            let i = fromIntegral stGenesisIdx
            let params =
                    NodeParams
                    { npDbPath = Nothing
                    , npRebuildDb = False
                    , npSystemStart = 1477706355381569 --arbitrary value
                    , npSecretKey = genesisSecretKeys !! i
                    , npVssKeyPair = genesisVssKeyPairs !! i
                    , npBaseParams = BaseParams
                                      { bpLoggingParams = LoggingParams
                                                          { lpRunnerTag     = "wallet"
                                                          , lpHandlerPrefix = stLogsPrefix
                                                          , lpConfigPath    = stLogConfig
                                                          }
                                      , bpPort = 24962
                                      , bpDHTPeers = stDHTPeers
                                      , bpDHTKeyOrType = Right DHTClient
                                      , bpDHTExplicitInitial = False
                                      }
                    , npCustomUtxo = Nothing
                    , npTimeLord = False
                    , npJLFile = Nothing
                    }
            let addr = genesisAddresses !! i
            let txId = unsafeHash addr
            submitTxReal @SscGodTossing params (txId, 0) (addr, 10)<|MERGE_RESOLUTION|>--- conflicted
+++ resolved
@@ -9,25 +9,13 @@
 import qualified Options.Applicative    as Opts
 import           Serokell.Util.OptParse (fromParsec)
 
-<<<<<<< HEAD
-import           Pos.CLI                  (dhtNodeParser)
-import           Pos.Crypto               (unsafeHash)
-import           Pos.DHT                  (DHTNode, DHTNodeType (..))
-import           Pos.Genesis              (genesisAddresses, genesisSecretKeys)
-import           Pos.Launcher             (BaseParams (..), LoggingParams (..),
-                                           NodeParams (..), submitTxReal)
-import           Pos.Ssc.GodTossing       (genesisVssKeyPairs)
-import           Pos.Ssc.GodTossing       (SscGodTossing)
-import           Serokell.Util.OptParse   (fromParsec)
-=======
 import           Pos.CLI                (dhtNodeParser)
 import           Pos.Crypto             (unsafeHash)
 import           Pos.DHT                (DHTNode, DHTNodeType (..))
 import           Pos.Genesis            (genesisAddresses, genesisSecretKeys)
 import           Pos.Launcher           (BaseParams (..), LoggingParams (..),
                                          NodeParams (..), submitTxReal)
-import           Pos.Ssc.DynamicState   (SscDynamicState, genesisVssKeyPairs)
->>>>>>> 80ae70a3
+import           Pos.Ssc.GodTossing     (SscGodTossing, genesisVssKeyPairs)
 
 data WalletCommand = SubmitTx
     { stGenesisIdx :: !Word   -- ^ Index in genesis key pairs.
