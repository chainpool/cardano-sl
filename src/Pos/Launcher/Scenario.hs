--- conflicted
+++ resolved
@@ -19,18 +19,11 @@
 import           Universum
 
 import           Pos.Communication           (ActionSpec (..), OutSpecs, WorkerSpec,
-<<<<<<< HEAD
-                                              withWaitLog)
-import           Pos.Context                 (NodeContext (..), getNodeContext,
-                                              ncPubKeyAddress, ncPublicKey)
-=======
                                               wrapActionSpec)
 import           Pos.Constants               (isDevelopment, ntpMaxError,
                                               ntpResponseTimeout)
 import           Pos.Context                 (NodeContext (..), getNodeContext,
-                                              ncPubKeyAddress, ncPublicKey, npSystemStart,
-                                              readNtpMargin)
->>>>>>> d615e0ee
+                                              ncPubKeyAddress, ncPublicKey, npSystemStart)
 import qualified Pos.DB.GState               as GS
 import qualified Pos.DB.Lrc                  as LrcDB
 import           Pos.Delegation.Logic        (initDelegation)
@@ -42,12 +35,7 @@
 import           Pos.Util                    (inAssertMode, waitRandomInterval)
 import           Pos.Util.Shutdown           (waitForWorkers)
 import           Pos.Util.TimeWarp           (sec)
-<<<<<<< HEAD
-import           Pos.Worker                  (allWorkers)
-=======
 import           Pos.Worker                  (allWorkers, allWorkersCount)
-import           Pos.Worker.Ntp              (ntpWorker)
->>>>>>> d615e0ee
 import           Pos.WorkMode                (WorkMode)
 
 -- | Run full node in any WorkMode.
@@ -72,17 +60,10 @@
     notImplemented
     -- _ <- fork ntpWorker -- start NTP worker for synchronization time
     logInfo $ "Waiting response from NTP servers"
-<<<<<<< HEAD
     notImplemented
     -- waitSystemStart
-    let unpackPlugin (ActionSpec action) = action vI
-    mapM_ (fork . ($ withWaitLog sendActions) . unpackPlugin) $
-=======
-    unless isDevelopment $ delay (ntpResponseTimeout + ntpMaxError)
-    waitSystemStart
     let unpackPlugin (ActionSpec action) = action vI sendActions
     mapM_ (fork . unpackPlugin) $
->>>>>>> d615e0ee
         plugins'
 
     -- Instead of sleeping forever, we wait until graceful shutdown
@@ -98,21 +79,6 @@
     (workers', wOuts) = allWorkers
     plugins'' = map (wrapActionSpec "plugin") plugins'
 
-<<<<<<< HEAD
-=======
--- Sanity check in case start time is in future (may happen if clocks
--- are not accurately synchronized, for example).
-waitSystemStart :: WorkMode ssc m => m ()
-waitSystemStart = do
-    margin <- readNtpMargin
-    Timestamp start <- npSystemStart . ncNodeParams <$> getNodeContext
-    cur <- (+ margin) <$> currentTime
-    let waitPeriod = start - cur
-    logInfo $ sformat ("Waiting "%int%" seconds for system start") $
-        waitPeriod `div` sec 1
-    when (cur < start) $ delay waitPeriod
-
->>>>>>> d615e0ee
 -- | Try to discover peers repeatedly until at least one live peer is found
 waitForPeers :: WorkMode ssc m => m ()
 waitForPeers = discoverPeers >>= \case
