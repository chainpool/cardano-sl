--- conflicted
+++ resolved
@@ -16,40 +16,16 @@
        , ncVssPublicKey
        , RealMode
        , ServiceMode
-<<<<<<< HEAD
-       , BenchMode
-       , ProductionMode
-       ) where
-
-import           Control.Monad.Catch      (MonadCatch, MonadMask, MonadThrow)
-import           Control.Monad.Except     (ExceptT)
-import           Control.Monad.Trans      (MonadTrans)
-import           Control.TimeWarp.Logging (WithNamedLogger (..))
-import           Control.TimeWarp.Rpc     (BinaryP (..), Dialog, MonadDialog,
-                                           MonadResponse, MonadTransfer (..), Transfer,
-                                           hoistRespCond)
-import           Control.TimeWarp.Timed   (MonadTimed (..), ThreadId)
-import           Universum                hiding (catch)
-
-import           Pos.Crypto               (PublicKey, SecretKey, VssKeyPair, VssPublicKey,
-                                           toPublic, toVssPublicKey)
-import           Pos.DHT                  (DHTResponseT, MonadDHT, MonadMessageDHT (..),
-                                           WithDefaultMsgHeader)
-import           Pos.DHT.Real             (KademliaDHT)
-import           Pos.Slotting             (MonadSlots (..))
-import           Pos.State                (MonadDB (..), NodeState, addStatRecord,
-                                           getStatRecords)
-import           Pos.Types                (Timestamp (..))
-=======
        , StatsMode
        , ProductionMode
        ) where
 
 import           Control.Monad.Catch       (MonadCatch, MonadMask, MonadThrow)
 import           Control.Monad.Except      (ExceptT)
+import           Control.Monad.Trans.Class (MonadTrans)
 import           Control.TimeWarp.Logging  (WithNamedLogger (..))
-import           Control.TimeWarp.Rpc      (BinaryDialog, MonadDialog, MonadResponse,
-                                            MonadTransfer, Transfer)
+import           Control.TimeWarp.Rpc      (BinaryP, Dialog, MonadDialog, MonadResponse,
+                                            MonadTransfer (..), Transfer, hoistRespCond)
 import           Control.TimeWarp.Timed    (MonadTimed (..), ThreadId)
 import           Universum                 hiding (catch)
 
@@ -62,7 +38,6 @@
 import           Pos.State                 (MonadDB (..), NodeState)
 import           Pos.Statistics.MonadStats (MonadStats, NoStatsT, StatsT)
 import           Pos.Types                 (Timestamp (..))
->>>>>>> b94d5eb6
 
 type WorkMode m
     = ( WithNamedLogger m
@@ -187,116 +162,17 @@
     getCurrentTime = Timestamp <$> currentTime
 
 ----------------------------------------------------------------------------
-<<<<<<< HEAD
--- Benchmarking
-----------------------------------------------------------------------------
-
-type CounterLabel = Text
-
-class Monad m => MonadBenchmark m where
-    type Measure m :: *
-
-    logMeasure :: CounterLabel -> Measure m -> m ()
-    getMeasures :: CounterLabel -> m (Maybe [Measure m])
-
--- TODO: is there a way to avoid such boilerplate for transformers?
-instance MonadBenchmark m => MonadBenchmark (KademliaDHT m) where
-    type Measure (KademliaDHT m) = Measure m
-    logMeasure label = lift . logMeasure label
-    getMeasures = lift . getMeasures
-
-instance MonadBenchmark m => MonadBenchmark (ReaderT a m) where
-    type Measure (ReaderT a m) = Measure m
-    logMeasure label = lift . logMeasure label
-    getMeasures = lift . getMeasures
-
-instance MonadBenchmark m => MonadBenchmark (StateT a m) where
-    type Measure (StateT a m) = Measure m
-    logMeasure label = lift . logMeasure label
-    getMeasures = lift . getMeasures
-
-instance MonadBenchmark m => MonadBenchmark (ExceptT e m) where
-    type Measure (ExceptT e m) = Measure m
-    logMeasure label = lift . logMeasure label
-    getMeasures = lift . getMeasures
-
-instance MonadBenchmark m => MonadBenchmark (DHTResponseT m) where
-    type Measure (DHTResponseT m) = Measure m
-    logMeasure label = lift . logMeasure label
-    getMeasures = lift . getMeasures
-
-type instance ThreadId (NoBenchmarkT m) = ThreadId m
-type instance ThreadId (BenchmarkT m) = ThreadId m
-
-newtype NoBenchmarkT m a = NoBenchmarkT
-    { getNoBenchmarkT :: m a
-    } deriving (Functor, Applicative, Monad, MonadTimed, MonadThrow, MonadCatch,
-               MonadMask, MonadIO, MonadDB, WithNamedLogger,
-               MonadDialog p, MonadDHT, MonadMessageDHT, MonadResponse, MonadSlots,
-               WithDefaultMsgHeader, WithNodeContext)
-
-instance MonadTrans NoBenchmarkT where
-    lift = NoBenchmarkT
-
-instance MonadTransfer m => MonadTransfer (NoBenchmarkT m) where
-    sendRaw addr req = lift $ sendRaw addr req
-    listenRaw binding sink =
-        NoBenchmarkT $ listenRaw binding $ hoistRespCond getNoBenchmarkT sink
-    close = lift . close
-
-instance Monad m => MonadBenchmark (NoBenchmarkT m) where
-    type Measure (NoBenchmarkT m) = ()
-    logMeasure _ _ = pure ()
-    getMeasures _ = pure $ pure []
-
-newtype BenchmarkT m a = BenchmarkT
-    { getBenchmarkT :: m a
-    } deriving (Functor, Applicative, Monad, MonadTimed, MonadThrow, MonadCatch,
-               MonadMask, MonadIO, MonadDB, WithNamedLogger,
-               MonadDialog p, MonadDHT, MonadMessageDHT, MonadResponse, MonadSlots,
-               WithDefaultMsgHeader, WithNodeContext)
-
-instance MonadTrans BenchmarkT where
-    lift = BenchmarkT
-
-instance MonadTransfer m => MonadTransfer (BenchmarkT m) where
-    sendRaw addr req = lift $ sendRaw addr req
-    listenRaw binding sink =
-        BenchmarkT $ listenRaw binding $ hoistRespCond getBenchmarkT sink
-    close = lift . close
-
-instance (MonadIO m, MonadDB m) => MonadBenchmark (BenchmarkT m) where
-    type Measure (BenchmarkT m) = (ByteString, Timestamp)
-    logMeasure label = lift . uncurry (addStatRecord label)
-    getMeasures = lift . getStatRecords
-
-----------------------------------------------------------------------------
-=======
->>>>>>> b94d5eb6
 -- Concrete types
 ----------------------------------------------------------------------------
 
 -- | RealMode is a basis for `WorkMode`s used to really run system.
-<<<<<<< HEAD
 type RealMode = KademliaDHT (ContextHolder (DBHolder (Dialog BinaryP Transfer)))
 
 -- | ServiceMode is the mode in which support nodes work
 type ServiceMode = KademliaDHT (Dialog BinaryP Transfer)
 
 -- | ProductionMode is an instance of WorkMode which is used (unsurprisingly) in production.
-type ProductionMode = NoBenchmarkT RealMode
-
--- | BenchMode is used for remote benchmarking
-type BenchMode = BenchmarkT RealMode
-=======
-type RealMode = KademliaDHT (ContextHolder (DBHolder (BinaryDialog Transfer)))
-
--- | ServiceMode is the mode in which support nodes work
-type ServiceMode = KademliaDHT (BinaryDialog Transfer)
-
--- | ProductionMode is an instance of WorkMode which is used (unsurprisingly) in production.
 type ProductionMode = NoStatsT RealMode
 
 -- | StatsMode is used for remote benchmarking
-type StatsMode = StatsT RealMode
->>>>>>> b94d5eb6
+type StatsMode = StatsT RealMode