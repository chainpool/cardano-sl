--- conflicted
+++ resolved
@@ -50,19 +50,6 @@
 import           Serokell.Util              (VerificationRes)
 import           Universum
 
-<<<<<<< HEAD
-import           Pos.Crypto        (PublicKey, SecretKey, Share, VssKeyPair, toPublic)
-import           Pos.Slotting      (MonadSlots, getCurrentSlot)
-import           Pos.State.Acidic  (DiskState, tidyState)
-import qualified Pos.State.Acidic  as A
-import           Pos.State.Storage (IdTimestamp (..), ProcessBlockRes (..),
-                                    ProcessTxRes (..), Storage)
-import           Pos.Types         (Block, EpochIndex, GenesisBlock, HeaderHash,
-                                    MainBlock, MainBlockHeader, MpcData, Opening,
-                                    SignedCommitment, SlotId, SlotLeaders, Timestamp, Tx,
-                                    VssCertificate, genCommitmentAndOpening,
-                                    mkSignedCommitment)
-=======
 import           Pos.Crypto                 (PublicKey, SecretKey, Share, VssKeyPair,
                                              toPublic)
 import           Pos.Slotting               (MonadSlots, getCurrentSlot)
@@ -70,14 +57,13 @@
 import           Pos.State.Acidic           (DiskState, tidyState)
 import qualified Pos.State.Acidic           as A
 import           Pos.State.Storage          (IdTimestamp (..), ProcessBlockRes (..),
-                                             Storage)
+                                             ProcessTxRes (..), Storage)
 import           Pos.Types                  (Block, Commitment, CommitmentSignature,
-                                             EpochIndex, HeaderHash, MainBlock,
-                                             MainBlockHeader, Opening, SignedCommitment,
-                                             SlotId, SlotLeaders, Timestamp, Tx,
-                                             VssCertificate, genCommitmentAndOpening,
-                                             mkSignedCommitment)
->>>>>>> 087f8a0a
+                                             EpochIndex, GenesisBlock, HeaderHash,
+                                             MainBlock, MainBlockHeader, Opening,
+                                             SignedCommitment, SlotId, SlotLeaders,
+                                             Timestamp, Tx, VssCertificate,
+                                             genCommitmentAndOpening, mkSignedCommitment)
 
 -- | NodeState encapsulates all the state stored by node.
 type NodeState = DiskState
@@ -170,7 +156,9 @@
 
 -- | Notify NodeState about beginning of new slot. Ideally it should
 -- be used before all other updates within this slot.
-processNewSlot :: WorkModeDB m => SlotId -> m (Maybe GenesisBlock)
+processNewSlot
+    :: WorkModeDB m
+    => SlotId -> m (Maybe (GenesisBlock SscDynamicState))
 processNewSlot = updateDisk . A.ProcessNewSlot
 
 -- | Process some Block received from the network.
