{-# LANGUAGE Rank2Types          #-}
{-# LANGUAGE ScopedTypeVariables #-}

-- | Server which deals with blocks processing.

module Pos.Block.Network.Listeners
       ( blockListeners
       , blockStubListeners
       ) where

import           Data.Proxy                  (Proxy (..))
import           Data.Reflection             (reify)
import           Data.Tagged                 (Tagged, proxy, unproxy)
import           Formatting                  (build, sformat, (%))
import qualified Node                        as N
import           Serokell.Data.Memory.Units  (Byte)
import           Serokell.Util.Text          (listJson)
import           System.Wlog                 (WithLogger, logDebug, logWarning,
                                              modifyLoggerName)
import           Universum

import           Pos.Binary.Communication    ()
import           Pos.Block.Logic             (getHeadersFromToIncl)
import           Pos.Block.Network.Announce  (handleHeadersCommunication)
import           Pos.Block.Network.Retrieval (handleUnsolicitedHeaders)
import           Pos.Block.Network.Types     (MsgBlock (..), MsgGetBlocks (..),
                                              MsgGetHeaders (..), MsgHeaders (..))
import           Pos.Communication.Limits    (recvLimited, reifyMsgLimit)
import           Pos.Communication.Protocol  (ConversationActions (..), HandlerSpec (..),
                                              ListenerSpec (..), OutSpecs,
                                              listenerConv, mergeLs, messageName)
import           Pos.Communication.Util      (stubListenerConv)
import qualified Pos.DB                      as DB
import           Pos.DB.Error                (DBError (DBMalformed))
import           Pos.Ssc.Class.Helpers       (SscHelpersClass)
import           Pos.Util                    (NewestFirst (..))
import           Pos.WorkMode                (WorkMode)

blockListeners
    :: (WorkMode ssc m)
    => m ([ListenerSpec m], OutSpecs)
blockListeners = mergeLs <$> sequence
    [ handleGetHeaders
    , handleGetBlocks
    , handleBlockHeaders
    ]

blockStubListeners
    :: ( SscHelpersClass ssc, WithLogger m )
    => Tagged ssc ([ListenerSpec m], OutSpecs)
blockStubListeners = unproxy $ \sscProxy -> mergeLs
    [ stubListenerConv $ (const Proxy :: Proxy ssc -> Proxy (MsgGetHeaders, MsgHeaders ssc)) sscProxy
    , proxy stubListenerConv' sscProxy
    , stubListenerConv $ (const Proxy :: Proxy ssc -> Proxy (MsgHeaders ssc, MsgGetHeaders)) sscProxy
    ]

stubListenerConv'
    :: (SscHelpersClass ssc, WithLogger m)
    => Tagged ssc (ListenerSpec m, OutSpecs)
stubListenerConv' = unproxy $ \(_ :: Proxy ssc) ->
    reify (0 :: Byte) $ \(_ :: Proxy s0) ->
        let rcvName = messageName (Proxy :: Proxy MsgGetBlocks)
            sndName = messageName (Proxy :: Proxy (MsgBlock b))
            listener _ = N.ListenerActionConversation $
              \_d __nId (_convActions :: N.ConversationActions
<<<<<<< HEAD
                                             PeerData
                                             (MsgBlock ssc)
=======
                                             (MsgBlock s0 ssc)
>>>>>>> 57f73c30
                                             MsgGetBlocks m) ->
                  modifyLoggerName (<> "stub") $
                        logDebug $ sformat
                            ("Stub listener ("%build%", Conv "%build%"): received message")
                            rcvName
                            sndName
         in (ListenerSpec listener (rcvName, ConvHandler sndName), mempty)

-- | Handles GetHeaders request which means client wants to get
-- headers from some checkpoints that are older than optional @to@
-- field.
handleGetHeaders
    :: forall ssc m.
       (WorkMode ssc m)
    => m (ListenerSpec m, OutSpecs)
handleGetHeaders = reifyMsgLimit (Proxy @MsgGetHeaders) $ \limitProxy ->
    return $ listenerConv $ \_ peerId conv -> do
        logDebug $ "handleGetHeaders: request from " <> show peerId
        handleHeadersCommunication conv limitProxy

handleGetBlocks
    :: forall ssc m.
       (WorkMode ssc m)
    => m (ListenerSpec m, OutSpecs)
handleGetBlocks = return $ listenerConv $
    \_ __peerId (conv::ConversationActions (MsgBlock ssc) (MsgGetBlocks) m) ->
    whenJustM (recv conv) $ \mgb@MsgGetBlocks{..} -> do
        logDebug $ sformat ("Got request on handleGetBlocks: "%build) mgb
        hashes <- getHeadersFromToIncl mgbFrom mgbTo
        maybe warn (sendBlocks conv) hashes
  where
    warn = logWarning $ "getBlocksByHeaders@retrieveHeaders returned Nothing"
    failMalformed =
        throwM $ DBMalformed $
        "hadleGetBlocks: getHeadersFromToIncl returned header that doesn't " <>
        "have corresponding block in storage."
    sendBlocks conv hashes = do
        logDebug $ sformat
            ("handleGetBlocks: started sending blocks one-by-one: "%listJson) hashes
        forM_ hashes $ \hHash -> do
            block <- maybe failMalformed pure =<< DB.getBlock hHash
            send conv (MsgBlock block)
        logDebug "handleGetBlocks: blocks sending done"

-- | Handles MsgHeaders request, unsolicited usecase
handleBlockHeaders
    :: forall ssc m.
       (WorkMode ssc m)
    => m (ListenerSpec m, OutSpecs)
handleBlockHeaders = reifyMsgLimit (Proxy @(MsgHeaders ssc)) $
    \(_ :: Proxy s) -> return $ listenerConv $
      \_ peerId conv -> do
        logDebug "handleBlockHeaders: got some unsolicited block header(s)"
        mHeaders <- recvLimited @s conv
        whenJust mHeaders $ \(MsgHeaders headers) ->
            handleUnsolicitedHeaders (getNewestFirst headers) peerId conv<|MERGE_RESOLUTION|>--- conflicted
+++ resolved
@@ -63,12 +63,7 @@
             sndName = messageName (Proxy :: Proxy (MsgBlock b))
             listener _ = N.ListenerActionConversation $
               \_d __nId (_convActions :: N.ConversationActions
-<<<<<<< HEAD
-                                             PeerData
                                              (MsgBlock ssc)
-=======
-                                             (MsgBlock s0 ssc)
->>>>>>> 57f73c30
                                              MsgGetBlocks m) ->
                   modifyLoggerName (<> "stub") $
                         logDebug $ sformat
