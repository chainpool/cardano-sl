{-# LANGUAGE RankNTypes          #-}
{-# LANGUAGE ScopedTypeVariables #-}

-- | Logic of blocks processing.

module Pos.Block.Logic
       (
         -- * Common/Utils
         lcaWithMainChain
       , tipMismatchMsg
       , withBlkSemaphore
       , withBlkSemaphore_

         -- * Headers
       , ClassifyHeaderRes (..)
       , classifyNewHeader
       , ClassifyHeadersRes (..)
       , classifyHeaders
       , getHeadersFromManyTo
       , getHeadersOlderExp
       , getHeadersFromToIncl

         -- * Blocks
       , applyBlocks
       , applyWithRollback
       , rollbackBlocks
       , verifyAndApplyBlocks
       , createGenesisBlock
       , createMainBlock
       ) where

import           Control.Lens              (view, (^.), _1)
import           Control.Monad.Catch       (try)
import           Control.Monad.Except      (ExceptT (ExceptT), runExceptT, throwError)
import           Control.Monad.Trans.Maybe (MaybeT (MaybeT), runMaybeT)
import           Data.Default              (Default (def))
import qualified Data.HashMap.Strict       as HM
import           Data.List.NonEmpty        (NonEmpty ((:|)), (<|))
import qualified Data.List.NonEmpty        as NE
import qualified Data.Text                 as T
import           Formatting                (build, int, ords, sformat, stext, (%))
import           Serokell.Util.Text        (listJson)
import           Serokell.Util.Verify      (VerificationRes (..), formatAllErrors,
                                            isVerSuccess, verResToMonadError)
import           System.Wlog               (CanLog, HasLoggerName, logDebug, logError,
                                            logInfo)
import           Universum

import           Pos.Block.Logic.Internal  (applyBlocksUnsafe, rollbackBlocksUnsafe,
                                            withBlkSemaphore, withBlkSemaphore_)
import           Pos.Constants             (blkSecurityParam, curProtocolVersion,
                                            curSoftwareVersion, epochSlots,
                                            maxHeadersMessage, slotSecurityParam)
import           Pos.Context               (NodeContext (ncSecretKey), getNodeContext,
                                            lrcActionOnEpochReason)
import           Pos.Crypto                (SecretKey, WithHash (WithHash), hash,
                                            shortHashF)
import           Pos.Data.Attributes       (mkAttributes)
import           Pos.DB                    (DBError (..), MonadDB)
import qualified Pos.DB                    as DB
import qualified Pos.DB.GState             as GS
import qualified Pos.DB.Lrc                as LrcDB
import           Pos.Delegation.Logic      (delegationVerifyBlocks, getProxyMempool)
import           Pos.Lrc.Error             (LrcError (..))
import           Pos.Lrc.Worker            (lrcSingleShotNoLock)
import           Pos.Slotting              (getCurrentSlot)
import           Pos.Ssc.Class             (Ssc (..), SscWorkersClass (..))
import           Pos.Ssc.Extra             (sscGetLocalPayload, sscVerifyBlocks)
import           Pos.Txp.Class             (getLocalTxsNUndo)
import           Pos.Txp.Logic             (txVerifyBlocks)
import           Pos.Types                 (Block, BlockHeader, Blund, EpochIndex,
                                            EpochOrSlot (..), GenesisBlock, HeaderHash,
                                            MainBlock, MainExtraBodyData (..),
                                            MainExtraHeaderData (..), ProxySKEither,
                                            ProxySKSimple, SlotId (..), SlotLeaders,
                                            TxAux, TxId, Undo (..),
                                            VerifyHeaderParams (..), blockHeader,
                                            difficultyL, epochIndexL, epochOrSlot,
                                            flattenEpochOrSlot, genesisHash,
                                            getEpochOrSlot, headerHash, headerHashG,
                                            headerSlot, mkGenesisBlock, mkMainBlock,
                                            mkMainBody, prevBlockL, topsortTxs,
                                            verifyHeader, verifyHeaders,
                                            vhpVerifyConsensus)
import qualified Pos.Types                 as Types
import           Pos.Util                  (inAssertMode, spanSafe, _neHead)
import           Pos.WorkMode              (WorkMode)


----------------------------------------------------------------------------
-- Common
----------------------------------------------------------------------------

-- | Common error message
tipMismatchMsg :: Text -> HeaderHash ssc -> HeaderHash ssc -> Text
tipMismatchMsg action storedTip attemptedTip =
    sformat
        ("Can't "%stext%" block because of tip mismatch (stored is "
         %shortHashF%", attempted is "%shortHashF%")")
        action storedTip attemptedTip


-- | Find lca headers and main chain, including oldest header's parent
-- hash. Headers passed are __newest first__.
lcaWithMainChain
    :: (WorkMode ssc m)
    => NonEmpty (BlockHeader ssc) -> m (Maybe (HeaderHash ssc))
lcaWithMainChain headers@(h:|hs) =
    fmap fst . find snd <$>
        mapM (\hh -> (hh,) <$> GS.isBlockInMainChain hh)
             -- take hash of parent of last BlockHeader and convert all headers to hashes
             (map (view headerHashG) (h : hs) ++ [NE.last headers ^. prevBlockL])

----------------------------------------------------------------------------
-- Headers
----------------------------------------------------------------------------

-- | Result of single (new) header classification.
data ClassifyHeaderRes
    = CHContinues      -- ^ Header continues our main chain.
    | CHAlternative    -- ^ Header continues alternative chain which
                       -- is more difficult.
    | CHUseless !Text  -- ^ Header is useless.
    | CHInvalid !Text  -- ^ Header is invalid.

-- | Make `ClassifyHeaderRes` from list of error messages using
-- `CHRinvalid` constructor. Intended to be used with `VerificationRes`.
-- Note: this version forces computation of all error messages. It can be
-- made more efficient but less informative by using head, for example.
mkCHRinvalid :: [Text] -> ClassifyHeaderRes
mkCHRinvalid = CHInvalid . T.intercalate "; "

-- | Classify new header announced by some node. Result is represented
-- as ClassifyHeaderRes type.
classifyNewHeader
    :: (WorkMode ssc m)
    => BlockHeader ssc -> m ClassifyHeaderRes
-- Genesis headers seem useless, we can create them by ourselves.
classifyNewHeader (Left _) = pure $ CHUseless "genesis header is useless"
classifyNewHeader (Right header) = do
    curSlot <- getCurrentSlot
    -- First of all we check whether header is from current slot and
    -- ignore it if it's not.
    if curSlot == header ^. headerSlot
        then classifyNewHeaderDo <$> GS.getTip <*> DB.getTipBlock
        else return $ CHUseless "header is not for current slot"
  where
    classifyNewHeaderDo tip tipBlock
        -- If header's parent is our tip, we verify it against tip's header.
        | tip == header ^. prevBlockL =
            let vhp =
                    def
                    { vhpVerifyConsensus = True
                    , vhpPrevHeader = Just $ tipBlock ^. blockHeader
                    }
                verRes = verifyHeader vhp (Right header)
            in case verRes of
                   VerSuccess        -> CHContinues
                   VerFailure errors -> mkCHRinvalid errors
        -- If header's parent is not our tip, we check whether it's
        -- more difficult than our main chain.
        | tipBlock ^. difficultyL < header ^. difficultyL = CHAlternative
        -- If header can't continue main chain and is not more
        -- difficult than main chain, it's useless.
        | otherwise =
            CHUseless $
            "header doesn't continue main chain and is not more difficult"


-- | Result of multiple headers classification.
data ClassifyHeadersRes ssc
    = CHsValid (BlockHeader ssc) -- ^ Header list can be applied, LCA child attached.
    | CHsUseless !Text           -- ^ Header is useless.
    | CHsInvalid !Text           -- ^ Header is invalid.

-- | Classify headers received in response to 'GetHeaders'
-- message. Should be passed in newest-head order.
--
-- * If there are any errors in chain of headers, CHsInvalid is returned.
-- * If chain of headers is a valid continuation or alternative branch,
-- lca child is returned.
-- * If chain of headers forks from our main chain too much, CHsUseless
-- is returned, because paper suggests doing so.
classifyHeaders
    :: WorkMode ssc m
    => NonEmpty (BlockHeader ssc) -> m (ClassifyHeadersRes ssc)
classifyHeaders headers@(h:|hs) = do
    tip <- GS.getTip
    haveLast <- isJust <$> DB.getBlockHeader (hash $ NE.last headers)
    let headersValid = isVerSuccess $ verifyHeaders True $ h : hs
    if | not headersValid ->
             pure $ CHsInvalid "Header chain is invalid"
       | not haveLast ->
             pure $ CHsInvalid "Last block of the passed chain wasn't found locally"
       | h ^. headerHashG == tip ^. headerHashG ->
             pure $ CHsUseless "Newest hash is the same as our tip"
       | otherwise -> fromMaybe uselessGeneral <$> processClassify
  where
    uselessGeneral =
        CHsUseless "Couldn't find lca -- maybe db state updated in the process"
    processClassify = runMaybeT $ do
        tipHeader <- view blockHeader <$> lift DB.getTipBlock
        lift $ logDebug $
            sformat ("Classifying headers: "%listJson) $ map (view headerHashG) (h:hs)
        lcaHash <- MaybeT $ lcaWithMainChain headers
        lca <- MaybeT $ DB.getBlockHeader lcaHash
        let depthDiff = tipHeader ^. difficultyL - lca ^. difficultyL
        lcaChild <- MaybeT $ pure $ find (\bh -> bh ^. prevBlockL == hash lca) (h:hs)
        pure $ if
            | hash lca == hash tipHeader -> CHsValid lcaChild
            | depthDiff < 0 -> panic "classifyHeaders@depthDiff is negative"
            | depthDiff > blkSecurityParam ->
                  CHsUseless $
                  sformat ("Difficulty difference of (tip,lca) is "%int%
                           " which is more than blkSecurityParam = "%int)
                          depthDiff (blkSecurityParam :: Int)
            | otherwise -> CHsValid lcaChild

-- | Given a set of checkpoints @c@ to stop at and a terminating
-- header hash @h@, we take @h@ block (or tip if latter is @Nothing@)
-- and fetch the blocks until one of checkpoints is encountered. In
-- case we got deeper than 'maxHeadersMessage', we return
-- 'maxHeadersMessage' headers starting from the oldest checkpoint to
-- the newest ones. Returned headers are newest-first.
getHeadersFromManyTo
    :: forall ssc m. (MonadDB ssc m, Ssc ssc, CanLog m, HasLoggerName m)
    => NonEmpty (HeaderHash ssc)
    -> Maybe (HeaderHash ssc)
    -> m (Maybe (NonEmpty (BlockHeader ssc)))
getHeadersFromManyTo checkpoints startM = runMaybeT $ do
    lift $ logDebug $ sformat ("ghfmt: "%listJson%", start: "%build) checkpoints startM
    validCheckpoints <- MaybeT $
        NE.nonEmpty . catMaybes <$>
        mapM DB.getBlockHeader (NE.toList checkpoints)
    lift $ logDebug "Got valid checkpoints"
    tip <- lift GS.getTip
    let startFrom = fromMaybe tip startM
<<<<<<< HEAD
        parentIsCheckpoint bh =
            any (\c -> bh ^. prevBlockL == c ^. headerHashG) validCheckpoints
        whileCond bh depth =
            not (parentIsCheckpoint bh) && depth < maxHeadersMessage
    headers <- MaybeT $ NE.nonEmpty <$> DB.loadHeadersWhile startFrom whileCond
    lift $ logDebug $ sformat ("Got headers: "%listJson) headers
    if parentIsCheckpoint $ headers ^. _neHead
    then do
        lift $ logDebug "ghmft: branch 1"
        pure headers
    else do
        let lowestCheckpoint =
                minimumBy (comparing flattenEpochOrSlot) validCheckpoints
            loadUpCond _ h = h < 3 * maxHeadersMessage
        lift $ logDebug "ghmft: branch 2 loading"
        up <- lift $ GS.loadHeadersUpWhile lowestCheckpoint loadUpCond
        lift $ logDebug "ghmft: branch 2 loading done"
        MaybeT $ pure $ NE.nonEmpty $ reverse up
=======
        neq = (/=) `on` getEpochOrSlot
        whileCond bh = all (neq bh) validCheckpoints
    headers <- reverse <$> loadHeadersWhile whileCond startFrom
    -- In case we didn't reach the very-first block we take one more
    -- because "until" predicate will stop us before we get
    -- checkpoint block and we do want to return it as well
    oneMore <- case headers of
        []       -> pure Nothing
        (last:_) -> DB.getBlockHeader $ last ^. prevBlockL
    pure $ reverse $ maybe identity (:) oneMore $ headers
>>>>>>> e97b5f43

-- | Given a starting point hash (we take tip if it's not in storage)
-- it returns not more than 'blkSecurityParam' blocks distributed
-- exponentially base 2 relatively to the depth in the blockchain.
getHeadersOlderExp
    :: (MonadDB ssc m, Ssc ssc)
    => Maybe (HeaderHash ssc) -> m [HeaderHash ssc]
getHeadersOlderExp upto = do
    tip <- GS.getTip
    let upToReal = fromMaybe tip upto
<<<<<<< HEAD
        whileCond _ depth = depth <= blkSecurityParam
    allHeaders <- reverse <$> DB.loadHeadersWhile upToReal whileCond
    pure $ selectIndices (takeHashes allHeaders) (twoPowers $ length allHeaders)
=======
    allHeaders <- reverse <$> DB.loadHeadersByDepth blkSecurityParam upToReal
    pure $ selectIndices (takeHashes allHeaders) twoPowers
>>>>>>> e97b5f43
  where
    -- Given list of headers newest first, maps it to their hashes
    takeHashes [] = []
    takeHashes headers@(x:_) =
        let prevHashes = map (view prevBlockL) headers
        in hash x : take (length prevHashes - 1) prevHashes
    -- Powers of 2
    twoPowers n | n < 0 =
        panic $ "getHeadersOlderExp#twoPowers called w/" <> show n
    twoPowers 0 = []
    twoPowers 1 = [0]
    twoPowers n = (takeWhile (<(n-1)) $ 0 : 1 : iterate (*2) 2) ++ [n-1]
    -- Effectively do @!i@ for any @i@ from the index list applied to
    -- source list. Index list should be inreasing.
    selectIndices :: [a] -> [Int] -> [a]
    selectIndices elems ixs =
        let selGo _ [] _ = []
            selGo [] _ _ = []
            selGo ee@(e:es) ii@(i:is) skipped
                | skipped == i = e : selGo ee is skipped
                | otherwise = selGo es ii $ succ skipped
        in selGo elems ixs 0

-- CSL-396 don't load all the blocks into memory at once
-- | Given @from@ and @to@ headers where @from@ is older (not strict)
-- than @to@, and valid chain in between can be found, headers in
-- range @[from..to]@ will be found. Header hashes are returned
-- oldest-first.
getHeadersFromToIncl
    :: forall ssc m .
       (MonadDB ssc m, Ssc ssc)
    => HeaderHash ssc -> HeaderHash ssc -> m (Maybe (NonEmpty (HeaderHash ssc)))
getHeadersFromToIncl older newer = runMaybeT $ do
    -- oldest and newest blocks do exist
    start <- MaybeT $ DB.getBlockHeader newer
    end <- MaybeT $ DB.getBlockHeader older
    guard $ flattenEpochOrSlot start >= flattenEpochOrSlot end
    let lowerBound = flattenEpochOrSlot end
    if newer == older
    then pure $ newer :| []
    else loadHeadersDo lowerBound (newer :| []) $ start ^. prevBlockL
  where
    loadHeadersDo
        :: Word64
        -> NonEmpty (HeaderHash ssc)
        -> HeaderHash ssc
        -> MaybeT m (NonEmpty (HeaderHash ssc))
    loadHeadersDo lowerBound hashes nextHash
        | nextHash == genesisHash = mzero
        | nextHash == older = pure $ nextHash <| hashes
        | otherwise = do
            nextHeader <- MaybeT $ DB.getBlockHeader nextHash
            guard $ flattenEpochOrSlot nextHeader > lowerBound
            loadHeadersDo lowerBound (nextHash <| hashes) (nextHeader ^. prevBlockL)


----------------------------------------------------------------------------
-- Blocks verify/apply/rollback
----------------------------------------------------------------------------

-- -- CHECK: @verifyBlocksLogic
-- -- #txVerifyBlocks
-- -- #sscVerifyBlocks
-- | Verify new blocks. Head is expected to be the oldest block. If
-- parent of head is not our tip, verification fails. This function
-- checks everything from block, including header, transactions,
-- delegation data, SSC data.
verifyBlocksPrefix
    :: WorkMode ssc m
    => NonEmpty (Block ssc) -> m (Either Text (NonEmpty Undo))
verifyBlocksPrefix blocks = runExceptT $ do
    curSlot <- getCurrentSlot
    tipBlk <- DB.getTipBlock
    verResToMonadError formatAllErrors $
        Types.verifyBlocks (Just curSlot) (tipBlk <| blocks)
    verResToMonadError formatAllErrors =<< sscVerifyBlocks False blocks
    txUndo <- ExceptT $ txVerifyBlocks blocks
    pskUndo <- ExceptT $ delegationVerifyBlocks blocks
    when (length txUndo /= length pskUndo) $
        throwError "Internal error of verifyBlocksPrefix: length of undos don't match"
    pure $ NE.map (uncurry Undo) $ NE.zip txUndo pskUndo

-- | Applies blocks if they're valid. Takes one boolean flag
-- "rollback". Returns header hash of last applied block (new tip) on
-- success. Failure behaviour depends on "rollback" flag. If it's on,
-- all blocks applied inside this function will be rollbacked, so it
-- will do effectively nothing and return 'Left error'. If it's off,
-- it will try to apply as much blocks as it's possible and return
-- header hash of new tip. It's up to caller to log warning that
-- partial application happened.
verifyAndApplyBlocks
    :: (WorkMode ssc m, SscWorkersClass ssc)
    => Bool -> NonEmpty (Block ssc) -> m (Either Text (HeaderHash ssc))
verifyAndApplyBlocks rollback = verifyAndApplyBlocksInternal True rollback

-- See the description for verifyAndApplyBlocks. This method also
-- parametrizes lrc calcultion which can be turned on/off using first
-- flag.
verifyAndApplyBlocksInternal
    :: (WorkMode ssc m, SscWorkersClass ssc)
    => Bool -> Bool -> NonEmpty (Block ssc) -> m (Either Text (HeaderHash ssc))
verifyAndApplyBlocksInternal lrc rollback blocks = runExceptT $ do
    tip <- GS.getTip
    let assumedTip = blocks ^. _neHead . prevBlockL
    when (tip /= assumedTip) $ throwError $
        tipMismatchMsg "verify and apply" tip assumedTip
    rollingVerifyAndApply [] (spanEpoch blocks)
  where
    spanEpoch = spanSafe ((==) `on` view epochIndexL)
    -- Applies as much blocks from failed prefix as possible. Argument
    -- indicates if at least some progress was done so we should
    -- return tip. Fail otherwise.
    applyAMAP e [] True            = throwError e
    applyAMAP _ [] False           = GS.getTip
    applyAMAP e (x:xs) nothingApplied = do
        let block = x:|[]
        lift (verifyBlocksPrefix block) >>= \case
            Left e' -> applyAMAP e' [] nothingApplied
            Right undo -> do
                lift $ applyBlocksUnsafe $ block `NE.zip` undo
                applyAMAP e xs False
    -- Rollbacks and returns an error
    failWithRollback e [] = throwError e
    failWithRollback e toRollback = do
        lift $ mapM_ rollbackBlocks toRollback
        throwError e
    rollingVerifyAndApply blunds (prefix,suffix) = do
        lift (verifyBlocksPrefix prefix) >>= \case
            Left failure | rollback -> failWithRollback failure blunds
            Left failure -> applyAMAP failure (NE.toList prefix) $ null blunds
            Right undos -> do
                let newBlunds = prefix `NE.zip` undos
                lift $ applyBlocksUnsafe newBlunds
                case suffix of
                    (genesis:xs) -> do
                        when lrc $ lift $ lrcSingleShotNoLock $ genesis ^. epochIndexL
                        rollingVerifyAndApply (NE.reverse newBlunds : blunds) $
                            spanEpoch $ genesis:|xs
                    [] -> GS.getTip


-- | Apply definitely valid sequence of blocks. At this point we must
-- have verified all predicates regarding block (including txs and ssc
-- data checks). We almost must have taken lock on block application
-- and ensured that chain is based on our tip. Blocks will be applied
-- per-epoch, calculating lrc when needed if flag is set.
applyBlocks
    :: forall ssc m . (WorkMode ssc m, SscWorkersClass ssc)
    => Bool -> NonEmpty (Blund ssc) -> m ()
applyBlocks calculateLrc blunds = do
    applyBlocksUnsafe prefix
    case suffix of
        (genesis:xs) -> do
            when calculateLrc $ lrcSingleShotNoLock $ genesis ^. _1 . epochIndexL
            applyBlocks calculateLrc $ genesis:|xs
        [] -> pass
  where
    (prefix,suffix) = spanSafe ((==) `on` view (_1 . epochIndexL)) blunds

-- | Rollbacks blocks. Head is to be current tip (newest first order).
rollbackBlocks :: (WorkMode ssc m) => NonEmpty (Blund ssc) -> m (Maybe Text)
rollbackBlocks blunds = do
    tip <- GS.getTip
    let firstToRollback = blunds ^. _neHead . _1 . headerHashG
    if tip /= firstToRollback
    then pure $ Just $ tipMismatchMsg "rollback" tip firstToRollback
    else rollbackBlocksUnsafe blunds $> Nothing

-- | Given a number of blocks to rollback on and apply then, does
-- it. Blocks to rollback are expected tip-first. To apply --
-- oldest-first.
applyWithRollback
    :: (WorkMode ssc m, SscWorkersClass ssc)
    => NonEmpty (Blund ssc)
    -> NonEmpty (Block ssc)
    -> m (Either Text (HeaderHash ssc))
applyWithRollback toRollback toApply = runExceptT $ do
    tip <- GS.getTip
    when (tip /= newestToRollback) $ do
        throwError (tipMismatchMsg "rollback in 'apply with rollback'" tip newestToRollback)
    lift $ rollbackBlocksUnsafe toRollback
    tipAfterRollback <- GS.getTip
    when (tipAfterRollback /= expectedTipApply) $ do
        lift $ applyBlocksUnsafe $ NE.reverse toRollback
        throwError (tipMismatchMsg "apply in 'apply with rollback'" tip newestToRollback)
    lift (verifyAndApplyBlocks True toApply) >>= \case
        -- We didn't succeed to apply blocks, so will apply
        -- rollbacked back.
        Left err -> do
            lift $ applyBlocks True $ NE.reverse toRollback
            throwError err
        Right tipHash  -> pure tipHash
  where
    expectedTipApply = toApply ^. _neHead . prevBlockL
    newestToRollback = toRollback ^. _neHead . _1 . headerHashG


----------------------------------------------------------------------------
-- GenesisBlock creation
----------------------------------------------------------------------------

-- | Create genesis block if necessary.
--
-- We create genesis block for current epoch when head of currently
-- known best chain is MainBlock corresponding to one of last
-- `slotSecurityParam` slots of (i - 1)-th epoch. Main check is that
-- epoch is `(last stored epoch + 1)`, but we also don't want to
-- create genesis block on top of blocks from previous epoch which are
-- not from last slotSecurityParam slots, because it's practically
-- impossible for them to be valid.
-- [CSL-481] We can do consider doing it though.
createGenesisBlock
    :: forall ssc m.
       WorkMode ssc m
    => EpochIndex -> m (Maybe (GenesisBlock ssc))
createGenesisBlock epoch = do
    leadersOrErr <-
        try $
        lrcActionOnEpochReason epoch "there are no leaders" LrcDB.getLeaders
    case leadersOrErr of
        Left UnknownBlocksForLrc ->
            Nothing <$ logInfo "createGenesisBlock: not enough blocks for LRC"
        Left err -> throwM err
        Right leaders -> withBlkSemaphore (createGenesisBlockDo epoch leaders)

shouldCreateGenesisBlock :: EpochIndex -> EpochOrSlot -> Bool
-- Genesis block for 0-th epoch is hardcoded.
shouldCreateGenesisBlock 0 _ = False
shouldCreateGenesisBlock epoch headEpochOrSlot =
    doCheck $ epochOrSlot (`SlotId` 0) identity headEpochOrSlot
  where
    doCheck SlotId {..} =
        siEpoch == epoch - 1 && siSlot >= epochSlots - slotSecurityParam

createGenesisBlockDo
    :: forall ssc m.
       WorkMode ssc m
    => EpochIndex
    -> SlotLeaders
    -> HeaderHash ssc
    -> m (Maybe (GenesisBlock ssc), HeaderHash ssc)
createGenesisBlockDo epoch leaders tip = do
    let noHeaderMsg =
            "There is no header is DB corresponding to tip from semaphore"
    tipHeader <-
        maybe (throwM $ DBMalformed noHeaderMsg) pure =<< DB.getBlockHeader tip
    logDebug $ sformat msgTryingFmt epoch tipHeader
    createGenesisBlockFinally tipHeader
  where
    createGenesisBlockFinally tipHeader
        | shouldCreateGenesisBlock epoch (getEpochOrSlot tipHeader) = do
            let blk = mkGenesisBlock (Just tipHeader) epoch leaders
            let newTip = headerHash blk
            applyBlocksUnsafe (pure (Left blk, Undo [] [])) $>
                (Just blk, newTip)
        | otherwise = (Nothing, tip) <$ logShouldNot
    logShouldNot =
        logDebug
            "After we took lock for genesis block creation, we noticed that we shouldn't create it"
    msgTryingFmt =
        "We are trying to create genesis block for " %ords %
        " epoch, our tip header is\n" %build

----------------------------------------------------------------------------
-- MainBlock creation
----------------------------------------------------------------------------

-- | Create a new main block on top of best chain if possible.
-- Block can be created if:
-- • we know genesis block for epoch from given SlotId
-- • last known block is not more than 'slotSecurityParam' blocks away from
-- given SlotId
createMainBlock
    :: forall ssc m.
       WorkMode ssc m
    => SlotId
    -> Maybe ProxySKEither
    -> m (Either Text (MainBlock ssc))
createMainBlock sId pSk = withBlkSemaphore createMainBlockDo
  where
    msgFmt = "We are trying to create main block, our tip header is\n"%build
    createMainBlockDo tip = do
        tipHeader <- DB.getTipBlockHeader
        logInfo $ sformat msgFmt tipHeader
        case canCreateBlock sId tipHeader of
            Nothing  -> convertRes tip <$>
                runExceptT (createMainBlockFinish sId pSk tipHeader)
            Just err -> return (Left err, tip)
    convertRes oldTip (Left e) = (Left e, oldTip)
    convertRes _ (Right blk)   = (Right blk, headerHash blk)

canCreateBlock :: SlotId -> BlockHeader ssc -> Maybe Text
canCreateBlock sId tipHeader
    | sId > maxSlotId = Just "slot id is too big, we don't know recent block"
    | (EpochOrSlot $ Right sId) < headSlot =
        Just "slot id is not biger than one from last known block"
    | otherwise = Nothing
  where
    headSlot = getEpochOrSlot tipHeader
    addSafe si =
        si {siSlot = min (epochSlots - 1) (siSlot si + slotSecurityParam)}
    maxSlotId = addSafe $ epochOrSlot (`SlotId` 0) identity headSlot

-- Here we assume that blkSemaphore has been taken.
createMainBlockFinish
    :: forall ssc m.
       WorkMode ssc m
    => SlotId
    -> Maybe ProxySKEither
    -> BlockHeader ssc
    -> ExceptT Text m (MainBlock ssc)
createMainBlockFinish slotId pSk prevHeader = do
    (localTxs, txUndo) <- getLocalTxsNUndo @ssc
    sscData <- maybe onNoSsc pure =<< sscGetLocalPayload @ssc slotId
    (localPSKs, pskUndo) <- lift getProxyMempool
    let convertTx (txId, (tx, _, _)) = WithHash tx txId
    sortedTxs <- maybe onBrokenTopo pure $ topsortTxs convertTx localTxs
    sk <- ncSecretKey <$> getNodeContext
    let blk = createMainBlockPure prevHeader sortedTxs pSk slotId localPSKs sscData sk
    let prependToUndo undos tx =
            fromMaybe (panic "Undo for tx not found")
                      (HM.lookup (fst tx) txUndo) : undos
    let blockUndo = Undo (reverse $ foldl' prependToUndo [] localTxs) pskUndo
    lift $ inAssertMode $ verifyBlocksPrefix (pure (Right blk)) >>=
        \case Left err -> logError $ sformat ("We've created bad block: "%stext) err
              Right _ -> pass
    lift $ blk <$ applyBlocksUnsafe (pure (Right blk, blockUndo))
  where
    onBrokenTopo = throwError "Topology of local transactions is broken!"
    onNoSsc = throwError "can't obtain SSC payload to create block"

createMainBlockPure
    :: Ssc ssc
    => BlockHeader ssc
    -> [(TxId, TxAux)]
    -> Maybe ProxySKEither
    -> SlotId
    -> [ProxySKSimple]
    -> SscPayload ssc
    -> SecretKey
    -> MainBlock ssc
createMainBlockPure prevHeader txs pSk sId psks sscData sk =
    mkMainBlock (Just prevHeader) sId sk pSk body extraH extraB
  where
    -- TODO [CSL-351] inlclude proposal, votes into block
    extraB = MainExtraBodyData (mkAttributes ()) Nothing []
    extraH = MainExtraHeaderData curProtocolVersion curSoftwareVersion (mkAttributes ())
    body = mkMainBody (fmap snd txs) sscData psks<|MERGE_RESOLUTION|>--- conflicted
+++ resolved
@@ -235,12 +235,12 @@
     lift $ logDebug "Got valid checkpoints"
     tip <- lift GS.getTip
     let startFrom = fromMaybe tip startM
-<<<<<<< HEAD
         parentIsCheckpoint bh =
             any (\c -> bh ^. prevBlockL == c ^. headerHashG) validCheckpoints
-        whileCond bh depth =
-            not (parentIsCheckpoint bh) && depth < maxHeadersMessage
-    headers <- MaybeT $ NE.nonEmpty <$> DB.loadHeadersWhile startFrom whileCond
+        whileCond bh = not (parentIsCheckpoint bh)
+    headers <-
+        MaybeT $ NE.nonEmpty <$>
+        DB.loadHeadersByDepthWhile whileCond blkSecurityParam startFrom
     lift $ logDebug $ sformat ("Got headers: "%listJson) headers
     if parentIsCheckpoint $ headers ^. _neHead
     then do
@@ -254,18 +254,6 @@
         up <- lift $ GS.loadHeadersUpWhile lowestCheckpoint loadUpCond
         lift $ logDebug "ghmft: branch 2 loading done"
         MaybeT $ pure $ NE.nonEmpty $ reverse up
-=======
-        neq = (/=) `on` getEpochOrSlot
-        whileCond bh = all (neq bh) validCheckpoints
-    headers <- reverse <$> loadHeadersWhile whileCond startFrom
-    -- In case we didn't reach the very-first block we take one more
-    -- because "until" predicate will stop us before we get
-    -- checkpoint block and we do want to return it as well
-    oneMore <- case headers of
-        []       -> pure Nothing
-        (last:_) -> DB.getBlockHeader $ last ^. prevBlockL
-    pure $ reverse $ maybe identity (:) oneMore $ headers
->>>>>>> e97b5f43
 
 -- | Given a starting point hash (we take tip if it's not in storage)
 -- it returns not more than 'blkSecurityParam' blocks distributed
@@ -276,14 +264,8 @@
 getHeadersOlderExp upto = do
     tip <- GS.getTip
     let upToReal = fromMaybe tip upto
-<<<<<<< HEAD
-        whileCond _ depth = depth <= blkSecurityParam
-    allHeaders <- reverse <$> DB.loadHeadersWhile upToReal whileCond
+    allHeaders <- reverse <$> DB.loadHeadersByDepth blkSecurityParam upToReal
     pure $ selectIndices (takeHashes allHeaders) (twoPowers $ length allHeaders)
-=======
-    allHeaders <- reverse <$> DB.loadHeadersByDepth blkSecurityParam upToReal
-    pure $ selectIndices (takeHashes allHeaders) twoPowers
->>>>>>> e97b5f43
   where
     -- Given list of headers newest first, maps it to their hashes
     takeHashes [] = []
