{-# LANGUAGE ConstraintKinds     #-}
{-# LANGUAGE RankNTypes          #-}
{-# LANGUAGE ScopedTypeVariables #-}
{-# LANGUAGE TypeOperators       #-}

-- | Wallet web server.

module Pos.Wallet.Web.Server.Methods
       ( walletApplication
       , walletServer
       , walletServeImpl
       ) where

import           Control.Monad.Catch           (try)
import           Control.Monad.Except          (runExceptT)
import           Control.Monad.Trans.State     (get, runStateT)
import qualified Data.ByteString.Base64        as B64
import           Data.Default                  (Default, def)
import           Data.List                     (elemIndex, (!!))
import           Data.Time.Clock.POSIX         (getPOSIXTime)
import           Formatting                    (build, ords, sformat, stext, (%))
import           Network.Wai                   (Application)
import           Node                          (SendActions, hoistSendActions)
import           Pos.Crypto                    (hash)
import           Servant.API                   ((:<|>) ((:<|>)),
                                                FromHttpApiData (parseUrlPiece))
import           Servant.Server                (Handler, Server, ServerT, serve)
import           Servant.Utils.Enter           ((:~>) (..), enter)
import           System.Wlog                   (logInfo)
import           Universum

import           Pos.Aeson.ClientTypes         ()
import           Pos.Communication.BiP         (BiP)
import           Pos.Constants                 (curSoftwareVersion)
<<<<<<< HEAD
import           Pos.Crypto                    (toPublic)
=======
import           Pos.Crypto                    (deterministicKeyGen, toPublic)
>>>>>>> f419a68a
import           Pos.DHT.Model                 (dhtAddr, getKnownPeers)
import           Pos.Slotting                  (getSlotDuration)
import           Pos.Types                     (Address, ChainDifficulty (..), Coin,
                                                TxOut (..), addressF, coinF,
                                                decodeTextAddress, makePubKeyAddress,
                                                mkCoin)
import           Pos.Util                      (maybeThrow)
import           Pos.Util.BackupPhrase         (BackupPhrase, keysFromPhrase)

import           Pos.Wallet.KeyStorage         (KeyError (..), MonadKeys (..),
                                                addSecretKey)
import           Pos.Wallet.Tx                 (submitTx)
import           Pos.Wallet.Tx.Pure            (TxHistoryEntry (..))
import           Pos.Wallet.WalletMode         (WalletMode, getBalance, getTxHistory,
                                                localChainDifficulty,
                                                networkChainDifficulty, waitForUpdate)
import           Pos.Wallet.Web.Api            (WalletApi, walletApi)
import           Pos.Wallet.Web.ClientTypes    (CAddress, CCurrency (ADA), CProfile,
                                                CProfile (..), CTx, CTxId, CTxMeta (..),
                                                CUpdateInfo (..), CWallet (..),
                                                CWalletInit (..), CWalletMeta (..),
                                                CWalletType (..), NotifyEvent (..),
                                                addressToCAddress, cAddressToAddress,
                                                mkCTx, mkCTxId, toCUpdateInfo,
                                                txContainsTitle, txIdToCTxId)
import           Pos.Wallet.Web.Error          (WalletError (..))
import           Pos.Wallet.Web.Server.Sockets (MonadWalletWebSockets (..),
                                                WalletWebSockets, closeWSConnection,
                                                getWalletWebSocketsState,
                                                initWSConnection, notify, runWalletWS,
                                                upgradeApplicationWS)
import           Pos.Wallet.Web.State          (MonadWalletWebDB (..), WalletWebDB,
                                                addOnlyNewTxMeta, addUpdate, closeState,
                                                createWallet, getNextUpdate, getProfile,
                                                getTxMeta, getWalletMeta, getWalletState,
                                                openState, removeNextUpdate, removeWallet,
                                                runWalletWebDB, setProfile, setWalletMeta,
                                                setWalletTransactionMeta)
import           Pos.Web.Server                (serveImpl)

----------------------------------------------------------------------------
-- Top level functionality
----------------------------------------------------------------------------

type WalletWebHandler m = WalletWebSockets (WalletWebDB m)

type WalletWebMode ssc m
    = ( WalletMode ssc m
      , MonadWalletWebDB m
      , MonadWalletWebSockets m
      )

walletServeImpl
    :: ( MonadIO m
       , MonadMask m
       , WalletWebMode ssc (WalletWebHandler m))
    => WalletWebHandler m Application     -- ^ Application getter
    -> FilePath                        -- ^ Path to wallet acid-state
    -> Bool                            -- ^ Rebuild flag for acid-state
    -> Word16                          -- ^ Port to listen
    -> m ()
walletServeImpl app daedalusDbPath dbRebuild port =
    bracket
        ((,) <$> openDB <*> initWS)
        (\(db, conn) -> closeDB db >> closeWS conn)
        $ \(db, conn) ->
            serveImpl (runWalletWebDB db $ runWalletWS conn app) port
  where openDB = openState dbRebuild daedalusDbPath
        closeDB = closeState
        initWS = initWSConnection
        closeWS = closeWSConnection

walletApplication
    :: WalletWebMode ssc m
    => m (Server WalletApi)
    -> m Application
walletApplication serv = do
    wsConn <- getWalletWebSockets
    serv >>= return . upgradeApplicationWS wsConn . serve walletApi

walletServer
    :: (Monad m, WalletWebMode ssc (WalletWebHandler m))
    => SendActions BiP m
    -> WalletWebHandler m (WalletWebHandler m :~> Handler)
    -> WalletWebHandler m (Server WalletApi)
walletServer sendActions nat = do
    whenM (isNothing <$> getProfile) $
        createUserProfile >>= setProfile
    ws    <- lift getWalletState
    socks <- getWalletWebSocketsState
    let sendActions' = hoistSendActions
            (lift . lift)
            (runWalletWebDB ws . runWalletWS socks)
            sendActions
    nat >>= launchNotifier
    myCAddresses >>= mapM_ insertAddressMeta
    (`enter` servantHandlers sendActions') <$> nat
  where
    insertAddressMeta cAddr =
        getWalletMeta cAddr >>= createWallet cAddr . fromMaybe def
    createUserProfile = do
        time <- liftIO getPOSIXTime
        pure $ CProfile mempty mempty mempty mempty time mempty mempty

------------------------
-- Notifier
------------------------

data SyncProgress =
    SyncProgress { spLocalCD   :: ChainDifficulty
                 , spNetworkCD :: ChainDifficulty
                 }

instance Default SyncProgress where
    def = let chainDef = ChainDifficulty 0 in SyncProgress chainDef chainDef

-- type SyncState = StateT SyncProgress

-- FIXME: this is really inaficient. Temporary solution
launchNotifier :: WalletWebMode ssc m => (m :~> Handler) -> m ()
launchNotifier nat = void . liftIO $ mapM startForking
    [ dificultyNotifier
    , updateNotifier
    ]
  where
    cooldownPeriod = 5000000         -- 5 sec
    difficultyNotifyPeriod = 500000  -- 0.5 sec
    forkForever action = forkFinally action $ const $ do
        -- TODO: log error
        -- cooldown
        threadDelay cooldownPeriod
        void $ forkForever action
    -- TODO: use Servant.enter here
    -- FIXME: don't ignore errors, send error msg to the socket
    startForking = forkForever . void . runExceptT . unNat nat
    notifier period action = forever $ do
        liftIO $ threadDelay period
        action
    dificultyNotifier = void . flip runStateT def $ notifier difficultyNotifyPeriod $ do
        networkDifficulty <- networkChainDifficulty
        -- TODO: use lenses!
        whenM ((networkDifficulty /=) . spNetworkCD <$> get) $ do
            lift $ notify $ NetworkDifficultyChanged networkDifficulty
            modify $ \sp -> sp { spNetworkCD = networkDifficulty }

        localDifficulty <- localChainDifficulty
        whenM ((localDifficulty /=) . spLocalCD <$> get) $ do
            lift $ notify $ LocalDifficultyChanged localDifficulty
            modify $ \sp -> sp { spLocalCD = localDifficulty }
    updateNotifier = do
        cps <- waitForUpdate
        addUpdate $ toCUpdateInfo cps
        notify UpdateAvailable
    -- historyNotifier :: WalletWebMode ssc m => m ()
    -- historyNotifier = do
    --     cAddresses <- myCAddresses
    --     forM_ cAddresses $ \cAddress -> do
    --         -- TODO: is reading from acid RAM only (not reading from disk?)
    --         oldHistoryLength <- length . fromMaybe mempty <$> getWalletHistory cAddress
    --         newHistoryLength <- length <$> getHistory cAddress
    --         when (oldHistoryLength /= newHistoryLength) .
    --             notify $ NewWalletTransaction cAddress


----------------------------------------------------------------------------
-- Handlers
----------------------------------------------------------------------------

servantHandlers :: WalletWebMode ssc m => SendActions BiP m -> ServerT WalletApi m
servantHandlers sendActions =
     (catchWalletError . getWallet)
    :<|>
     catchWalletError getWallets
    :<|>
     (\a b -> catchWalletError . send sendActions a b)
    :<|>
     (\a b c d e -> catchWalletError . sendExtended sendActions a b c d e)
    :<|>
     (\a b -> catchWalletError . getHistory a b )
    :<|>
     (\a b c -> catchWalletError . searchHistory a b c)
    :<|>
     (\a b -> catchWalletError . updateTransaction a b)
    :<|>
     catchWalletError . newWallet
    :<|>
     catchWalletError . restoreWallet
    :<|>
     (\a -> catchWalletError . updateWallet a)
    :<|>
     catchWalletError . deleteWallet
    :<|>
     (\a -> catchWalletError . isValidAddress a)
    :<|>
     catchWalletError getUserProfile
    :<|>
     catchWalletError . updateUserProfile
    :<|>
     (\a -> catchWalletError . redeemADA sendActions a)
    :<|>
     catchWalletError nextUpdate
    :<|>
     catchWalletError applyUpdate
    :<|>
     catchWalletError blockchainSlotDuration
    :<|>
     catchWalletError (pure curSoftwareVersion)
  where
    -- TODO: can we with Traversable map catchWalletError over :<|>
    -- TODO: add logging on error
    catchWalletError = try

-- getAddresses :: WalletWebMode ssc m => m [CAddress]
-- getAddresses = map addressToCAddress <$> myAddresses

-- getBalances :: WalletWebMode ssc m => m [(CAddress, Coin)]
-- getBalances = join $ mapM gb <$> myAddresses
--   where gb addr = (,) (addressToCAddress addr) <$> getBalance addr

getUserProfile :: WalletWebMode ssc m => m CProfile
getUserProfile = getProfile >>= maybe noProfile pure
  where
    noProfile = throwM $ Internal "No user profile"

updateUserProfile :: WalletWebMode ssc m => CProfile -> m CProfile
updateUserProfile profile = setProfile profile >> getUserProfile

getWallet :: WalletWebMode ssc m => CAddress -> m CWallet
getWallet cAddr = do
    balance <- getBalance =<< decodeCAddressOrFail cAddr
    meta <- getWalletMeta cAddr >>= maybe noWallet pure
    pure $ CWallet cAddr balance meta
  where
    noWallet = throwM . Internal $
        sformat ("No wallet with address "%build%" is found") cAddr

-- TODO: probably poor naming
decodeCAddressOrFail :: WalletWebMode ssc m => CAddress -> m Address
decodeCAddressOrFail = either wrongAddress pure . cAddressToAddress
  where wrongAddress err = throwM . Internal $
            sformat ("Error while decoding CAddress: "%stext) err

getWallets :: WalletWebMode ssc m => m [CWallet]
getWallets = join $ mapM getWallet <$> myCAddresses

send :: WalletWebMode ssc m => SendActions BiP m -> CAddress -> CAddress -> Coin -> m CTx
send sendActions srcCAddr dstCAddr c =
    sendExtended sendActions srcCAddr dstCAddr c ADA mempty mempty

sendExtended :: WalletWebMode ssc m => SendActions BiP m -> CAddress -> CAddress -> Coin -> CCurrency -> Text -> Text -> m CTx
sendExtended sendActions srcCAddr dstCAddr c curr title desc = do
    srcAddr <- decodeCAddressOrFail srcCAddr
    dstAddr <- decodeCAddressOrFail dstCAddr
    idx <- getAddrIdx srcAddr
    sks <- getSecretKeys
    let sk = sks !! idx
    na <- fmap dhtAddr <$> getKnownPeers
    etx <- submitTx sendActions sk na [(TxOut dstAddr c, [])]
    case etx of
        Left err -> throwM . Internal $ sformat ("Cannot send transaction: "%stext) err
        Right (tx, _, _) -> do
            logInfo $
                sformat ("Successfully sent "%coinF%" from "%ords%" address to "%addressF)
                c idx dstAddr
            -- TODO: this should be removed in production
            let txHash = hash tx
            () <$ addHistoryTx dstCAddr curr title desc (THEntry txHash tx False Nothing)
            addHistoryTx srcCAddr curr title desc (THEntry txHash tx True Nothing)

getHistory :: WalletWebMode ssc m => CAddress -> Word -> Word -> m ([CTx], Word)
getHistory cAddr skip limit = do
    history <- getTxHistory =<< decodeCAddressOrFail cAddr
    cHistory <- mapM (addHistoryTx cAddr ADA mempty mempty) history
    pure (paginate cHistory, fromIntegral $ length cHistory)
  where
    paginate = take (fromIntegral limit) . drop (fromIntegral skip)

-- FIXME: is Word enough for length here?
searchHistory :: WalletWebMode ssc m => CAddress -> Text -> Word -> Word -> m ([CTx], Word)
searchHistory cAddr search skip limit = first (filter $ txContainsTitle search) <$> getHistory cAddr skip limit

addHistoryTx
    :: WalletWebMode ssc m
    => CAddress
    -> CCurrency
    -> Text
    -> Text
    -> TxHistoryEntry
    -> m CTx
addHistoryTx cAddr curr title desc wtx@(THEntry txId _ _ _) = do
    -- TODO: this should be removed in production
    diff <- networkChainDifficulty
    addr <- decodeCAddressOrFail cAddr
    meta <- CTxMeta curr title desc <$> liftIO getPOSIXTime
    let cId = txIdToCTxId txId
    addOnlyNewTxMeta cAddr cId meta
    meta' <- maybe meta identity <$> getTxMeta cAddr cId
    return $ mkCTx addr diff wtx meta'

newWallet :: WalletWebMode ssc m => CWalletInit -> m CWallet
newWallet CWalletInit {..} = do
    cAddr <- genSaveAddress cwBackupPhrase
    createWallet cAddr cwInitMeta
    getWallet cAddr

restoreWallet :: WalletWebMode ssc m => BackupPhrase -> m CWallet
restoreWallet ph = do
    cAddr <- genSaveAddress ph
    getWalletMeta cAddr >>= maybe (createWallet cAddr def) (const $ pure ())
    getWallet cAddr

updateWallet :: WalletWebMode ssc m => CAddress -> CWalletMeta -> m CWallet
updateWallet cAddr wMeta = do
    setWalletMeta cAddr wMeta
    getWallet cAddr

updateTransaction :: WalletWebMode ssc m => CAddress -> CTxId -> CTxMeta -> m ()
updateTransaction = setWalletTransactionMeta

deleteWallet :: WalletWebMode ssc m => CAddress -> m ()
deleteWallet cAddr = do
    deleteAddress =<< decodeCAddressOrFail cAddr
    removeWallet cAddr
  where
    deleteAddress addr = do
        idx <- getAddrIdx addr
        deleteSecretKey (fromIntegral idx) `catch` deleteErrHandler
    deleteErrHandler (PrimaryKey err) = throwM . Internal $
        sformat ("Error while deleting wallet: "%stext) err

-- NOTE: later we will have `isValidAddress :: CCurrency -> CAddress -> m Bool` which should work for arbitrary crypto
isValidAddress :: WalletWebMode ssc m => CCurrency -> Text -> m Bool
isValidAddress ADA sAddr = pure . either (const False) (const True) $ decodeTextAddress sAddr
isValidAddress _ _       = pure False

-- | Get last update info
nextUpdate :: WalletWebMode ssc m => m CUpdateInfo
nextUpdate = getNextUpdate >>=
             maybeThrow (Internal "No updates available")

applyUpdate :: WalletWebMode ssc m => m ()
applyUpdate = removeNextUpdate

blockchainSlotDuration :: WalletWebMode ssc m => m Word
blockchainSlotDuration = fromIntegral <$> getSlotDuration

-- TODO: @dmitry move this somewhere (probably we have seed type)
type Seed = Text

redeemADA :: WalletWebMode ssc m => SendActions BiP m -> Text -> BackupPhrase -> m CWallet
redeemADA sendActions seed bp = do
    seedBs <- either
        (\e -> throwM $ Internal ("Seed is invalid base64 string: " <> toText e))
        pure $ B64.decode (encodeUtf8 seed)
    (redeemPK, redeemSK) <- maybeThrow (Internal "Seed is not 32-byte long") $
                            deterministicKeyGen seedBs
    -- new redemption wallet
    walletB <- newWallet $ CWalletInit bp $
               CWalletMeta CWTPersonal ADA "Redemption wallet"

    -- send from seedAddress to walletB
    let dstCAddr = cwAddress walletB
    dstAddr <- decodeCAddressOrFail dstCAddr
    redeemBalance <- getBalance $ makePubKeyAddress redeemPK
    na <- fmap dhtAddr <$> getKnownPeers
    etx <- submitTx sendActions redeemSK na [(TxOut dstAddr redeemBalance, [])]
    case etx of
        Left err -> throwM . Internal $ "Cannot send redemption transaction: " <> err
        Right (tx, _, _) -> do
            -- add redemption transaction to the history of new wallet
            () <$ addHistoryTx dstCAddr ADA "ADA redemption" ""
                (THEntry (hash tx) tx False Nothing)
            pure walletB

----------------------------------------------------------------------------
-- Helpers
----------------------------------------------------------------------------

myAddresses :: MonadKeys m => m [Address]
myAddresses = map (makePubKeyAddress . toPublic) <$> getSecretKeys

myCAddresses :: MonadKeys m => m [CAddress]
myCAddresses = map addressToCAddress <$> myAddresses

getAddrIdx :: WalletWebMode ssc m => Address -> m Int
getAddrIdx addr = elemIndex addr <$> myAddresses >>= maybe notFound pure
  where notFound = throwM . Internal $
            sformat ("Address "%addressF%" is not found in wallet") $ addr

genSaveAddress :: WalletWebMode ssc m => BackupPhrase -> m CAddress
genSaveAddress ph = addressToCAddress . makePubKeyAddress . toPublic <$> genSaveSK ph
  where
    genSaveSK ph' = do
        let sk = fst $ keysFromPhrase ph'
        addSecretKey sk
        return sk


----------------------------------------------------------------------------
-- Orphan instances
----------------------------------------------------------------------------

instance FromHttpApiData Coin where
    parseUrlPiece = fmap mkCoin . parseUrlPiece

instance FromHttpApiData Address where
    parseUrlPiece = decodeTextAddress

instance FromHttpApiData CAddress where
    parseUrlPiece = fmap addressToCAddress . decodeTextAddress

-- FIXME: unsafe (temporary, will be removed probably in future)
-- we are not checking is receaved Text really vald CTxId
instance FromHttpApiData CTxId where
    parseUrlPiece = pure . mkCTxId

instance FromHttpApiData CCurrency where
    parseUrlPiece = first fromString . readEither . toString<|MERGE_RESOLUTION|>--- conflicted
+++ resolved
@@ -32,11 +32,7 @@
 import           Pos.Aeson.ClientTypes         ()
 import           Pos.Communication.BiP         (BiP)
 import           Pos.Constants                 (curSoftwareVersion)
-<<<<<<< HEAD
-import           Pos.Crypto                    (toPublic)
-=======
 import           Pos.Crypto                    (deterministicKeyGen, toPublic)
->>>>>>> f419a68a
 import           Pos.DHT.Model                 (dhtAddr, getKnownPeers)
 import           Pos.Slotting                  (getSlotDuration)
 import           Pos.Types                     (Address, ChainDifficulty (..), Coin,
