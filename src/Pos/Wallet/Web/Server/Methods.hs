{-# LANGUAGE ConstraintKinds     #-}
{-# LANGUAGE RankNTypes          #-}
{-# LANGUAGE ScopedTypeVariables #-}
{-# LANGUAGE TypeOperators       #-}

-- | Wallet web server.

module Pos.Wallet.Web.Server.Methods
       ( walletApplication
       , walletServer
       , walletServeImpl
       ) where

import           Control.Monad.Catch           (try)
import           Control.Monad.Except          (runExceptT)
import           Control.Monad.Trans.State     (get, runStateT)
import qualified Data.ByteString.Base64        as B64
import           Data.Default                  (Default, def)
import           Data.List                     (elemIndex, (!!))
import           Data.Time.Clock.POSIX         (getPOSIXTime)
import           Formatting                    (build, ords, sformat, stext, (%))
import           Network.Wai                   (Application)
import           Pos.Communication.Protocol    (SendActions, hoistSendActions)
import           Pos.Crypto                    (hash)
import           Servant.API                   ((:<|>) ((:<|>)),
                                                FromHttpApiData (parseUrlPiece))
import           Servant.Server                (Handler, Server, ServerT, serve)
import           Servant.Utils.Enter           ((:~>) (..), enter)
import           System.Wlog                   (logInfo)
import           Universum

import           Pos.Aeson.ClientTypes         ()
<<<<<<< HEAD
import           Pos.Crypto                    (toPublic)
import           Pos.DHT.Model                 (getKnownPeers)
=======
import           Pos.Communication.BiP         (BiP)
import           Pos.Constants                 (curSoftwareVersion)
import           Pos.Crypto                    (deterministicKeyGen, toPublic)
import           Pos.DHT.Model                 (dhtAddr, getKnownPeers)
>>>>>>> bd270895
import           Pos.Slotting                  (getSlotDuration)
import           Pos.Types                     (Address, ChainDifficulty (..), Coin,
                                                TxOut (..), addressF, coinF,
                                                decodeTextAddress, makePubKeyAddress,
                                                mkCoin)
import           Pos.Util                      (maybeThrow)
import           Pos.Util.BackupPhrase         (BackupPhrase, keysFromPhrase)
import           Pos.Wallet.KeyStorage         (KeyError (..), MonadKeys (..),
                                                addSecretKey)
import           Pos.Wallet.Tx                 (submitTx)
import           Pos.Wallet.Tx.Pure            (TxHistoryEntry (..))
import           Pos.Wallet.WalletMode         (WalletMode, getBalance, getTxHistory,
                                                localChainDifficulty,
                                                networkChainDifficulty, waitForUpdate)
import           Pos.Wallet.Web.Api            (WalletApi, walletApi)
import           Pos.Wallet.Web.ClientTypes    (CAddress, CCurrency (ADA), CProfile,
                                                CProfile (..), CTx, CTxId, CTxMeta (..),
                                                CUpdateInfo (..), CWallet (..),
                                                CWalletInit (..), CWalletMeta (..),
                                                CWalletType (..), NotifyEvent (..),
                                                addressToCAddress, cAddressToAddress,
                                                mkCTx, mkCTxId, toCUpdateInfo,
                                                txContainsTitle, txIdToCTxId)
import           Pos.Wallet.Web.Error          (WalletError (..))
import           Pos.Wallet.Web.Server.Sockets (MonadWalletWebSockets (..),
                                                WalletWebSockets, closeWSConnection,
                                                getWalletWebSocketsState,
                                                initWSConnection, notify, runWalletWS,
                                                upgradeApplicationWS)
import           Pos.Wallet.Web.State          (MonadWalletWebDB (..), WalletWebDB,
                                                addOnlyNewTxMeta, addUpdate, closeState,
                                                createWallet, getNextUpdate, getProfile,
                                                getTxMeta, getWalletMeta, getWalletState,
                                                openState, removeNextUpdate, removeWallet,
                                                runWalletWebDB, setProfile, setWalletMeta,
                                                setWalletTransactionMeta)
import           Pos.Web.Server                (serveImpl)

----------------------------------------------------------------------------
-- Top level functionality
----------------------------------------------------------------------------

type WalletWebHandler m = WalletWebSockets (WalletWebDB m)

type WalletWebMode ssc m
    = ( WalletMode ssc m
      , MonadWalletWebDB m
      , MonadWalletWebSockets m
      )

walletServeImpl
    :: ( MonadIO m
       , MonadMask m
       , WalletWebMode ssc (WalletWebHandler m))
    => WalletWebHandler m Application     -- ^ Application getter
    -> FilePath                        -- ^ Path to wallet acid-state
    -> Bool                            -- ^ Rebuild flag for acid-state
    -> Word16                          -- ^ Port to listen
    -> m ()
walletServeImpl app daedalusDbPath dbRebuild port =
    bracket
        ((,) <$> openDB <*> initWS)
        (\(db, conn) -> closeDB db >> closeWS conn)
        $ \(db, conn) ->
            serveImpl (runWalletWebDB db $ runWalletWS conn app) port
  where openDB = openState dbRebuild daedalusDbPath
        closeDB = closeState
        initWS = initWSConnection
        closeWS = closeWSConnection

walletApplication
    :: WalletWebMode ssc m
    => m (Server WalletApi)
    -> m Application
walletApplication serv = do
    wsConn <- getWalletWebSockets
    serv >>= return . upgradeApplicationWS wsConn . serve walletApi

walletServer
<<<<<<< HEAD
    :: WalletMode ssc m
    => SendActions m
=======
    :: (Monad m, WalletWebMode ssc (WalletWebHandler m))
    => SendActions BiP m
>>>>>>> bd270895
    -> WalletWebHandler m (WalletWebHandler m :~> Handler)
    -> WalletWebHandler m (Server WalletApi)
walletServer sendActions nat = do
    whenM (isNothing <$> getProfile) $
        createUserProfile >>= setProfile
    ws    <- lift getWalletState
    socks <- getWalletWebSocketsState
    let sendActions' = hoistSendActions
            (lift . lift)
            (runWalletWebDB ws . runWalletWS socks)
            sendActions
    nat >>= launchNotifier
    myCAddresses >>= mapM_ insertAddressMeta
    (`enter` servantHandlers sendActions') <$> nat
  where
    insertAddressMeta cAddr =
        getWalletMeta cAddr >>= createWallet cAddr . fromMaybe def
    createUserProfile = do
        time <- liftIO getPOSIXTime
        pure $ CProfile mempty mempty mempty mempty time mempty mempty

------------------------
-- Notifier
------------------------

data SyncProgress =
    SyncProgress { spLocalCD   :: ChainDifficulty
                 , spNetworkCD :: ChainDifficulty
                 }

instance Default SyncProgress where
    def = let chainDef = ChainDifficulty 0 in SyncProgress chainDef chainDef

-- type SyncState = StateT SyncProgress

-- FIXME: this is really inaficient. Temporary solution
launchNotifier :: WalletWebMode ssc m => (m :~> Handler) -> m ()
launchNotifier nat = void . liftIO $ mapM startForking
    [ dificultyNotifier
    , updateNotifier
    ]
  where
    cooldownPeriod = 5000000         -- 5 sec
    difficultyNotifyPeriod = 500000  -- 0.5 sec
    forkForever action = forkFinally action $ const $ do
        -- TODO: log error
        -- cooldown
        threadDelay cooldownPeriod
        void $ forkForever action
    -- TODO: use Servant.enter here
    -- FIXME: don't ignore errors, send error msg to the socket
    startForking = forkForever . void . runExceptT . unNat nat
    notifier period action = forever $ do
        liftIO $ threadDelay period
        action
    dificultyNotifier = void . flip runStateT def $ notifier difficultyNotifyPeriod $ do
        networkDifficulty <- networkChainDifficulty
        -- TODO: use lenses!
        whenM ((networkDifficulty /=) . spNetworkCD <$> get) $ do
            lift $ notify $ NetworkDifficultyChanged networkDifficulty
            modify $ \sp -> sp { spNetworkCD = networkDifficulty }

        localDifficulty <- localChainDifficulty
        whenM ((localDifficulty /=) . spLocalCD <$> get) $ do
            lift $ notify $ LocalDifficultyChanged localDifficulty
            modify $ \sp -> sp { spLocalCD = localDifficulty }
    updateNotifier = do
        cps <- waitForUpdate
        addUpdate $ toCUpdateInfo cps
        notify UpdateAvailable
    -- historyNotifier :: WalletWebMode ssc m => m ()
    -- historyNotifier = do
    --     cAddresses <- myCAddresses
    --     forM_ cAddresses $ \cAddress -> do
    --         -- TODO: is reading from acid RAM only (not reading from disk?)
    --         oldHistoryLength <- length . fromMaybe mempty <$> getWalletHistory cAddress
    --         newHistoryLength <- length <$> getHistory cAddress
    --         when (oldHistoryLength /= newHistoryLength) .
    --             notify $ NewWalletTransaction cAddress


----------------------------------------------------------------------------
-- Handlers
----------------------------------------------------------------------------

servantHandlers :: WalletWebMode ssc m =>  SendActions m -> ServerT WalletApi m
servantHandlers sendActions =
     (catchWalletError . getWallet)
    :<|>
     catchWalletError getWallets
    :<|>
     (\a b -> catchWalletError . send sendActions a b)
    :<|>
     (\a b c d e -> catchWalletError . sendExtended sendActions a b c d e)
    :<|>
     (\a b -> catchWalletError . getHistory a b )
    :<|>
     (\a b c -> catchWalletError . searchHistory a b c)
    :<|>
     (\a b -> catchWalletError . updateTransaction a b)
    :<|>
     catchWalletError . newWallet
    :<|>
     catchWalletError . restoreWallet
    :<|>
     (\a -> catchWalletError . updateWallet a)
    :<|>
     catchWalletError . deleteWallet
    :<|>
     (\a -> catchWalletError . isValidAddress a)
    :<|>
     catchWalletError getUserProfile
    :<|>
     catchWalletError . updateUserProfile
    :<|>
     (\a -> catchWalletError . redeemADA sendActions a)
    :<|>
     catchWalletError nextUpdate
    :<|>
     catchWalletError applyUpdate
    :<|>
     catchWalletError blockchainSlotDuration
    :<|>
     catchWalletError (pure curSoftwareVersion)
  where
    -- TODO: can we with Traversable map catchWalletError over :<|>
    -- TODO: add logging on error
    catchWalletError = try

-- getAddresses :: WalletWebMode ssc m => m [CAddress]
-- getAddresses = map addressToCAddress <$> myAddresses

-- getBalances :: WalletWebMode ssc m => m [(CAddress, Coin)]
-- getBalances = join $ mapM gb <$> myAddresses
--   where gb addr = (,) (addressToCAddress addr) <$> getBalance addr

getUserProfile :: WalletWebMode ssc m => m CProfile
getUserProfile = getProfile >>= maybe noProfile pure
  where
    noProfile = throwM $ Internal "No user profile"

updateUserProfile :: WalletWebMode ssc m => CProfile -> m CProfile
updateUserProfile profile = setProfile profile >> getUserProfile

getWallet :: WalletWebMode ssc m => CAddress -> m CWallet
getWallet cAddr = do
    balance <- getBalance =<< decodeCAddressOrFail cAddr
    meta <- getWalletMeta cAddr >>= maybe noWallet pure
    pure $ CWallet cAddr balance meta
  where
    noWallet = throwM . Internal $
        sformat ("No wallet with address "%build%" is found") cAddr

-- TODO: probably poor naming
decodeCAddressOrFail :: WalletWebMode ssc m => CAddress -> m Address
decodeCAddressOrFail = either wrongAddress pure . cAddressToAddress
  where wrongAddress err = throwM . Internal $
            sformat ("Error while decoding CAddress: "%stext) err

getWallets :: WalletWebMode ssc m => m [CWallet]
getWallets = join $ mapM getWallet <$> myCAddresses

send :: WalletWebMode ssc m =>  SendActions m -> CAddress -> CAddress -> Coin -> m CTx
send sendActions srcCAddr dstCAddr c =
    sendExtended sendActions srcCAddr dstCAddr c ADA mempty mempty

sendExtended :: WalletWebMode ssc m => SendActions m -> CAddress -> CAddress -> Coin -> CCurrency -> Text -> Text -> m CTx
sendExtended sendActions srcCAddr dstCAddr c curr title desc = do
    srcAddr <- decodeCAddressOrFail srcCAddr
    dstAddr <- decodeCAddressOrFail dstCAddr
    idx <- getAddrIdx srcAddr
    sks <- getSecretKeys
    let sk = sks !! idx
    na <- getKnownPeers
    etx <- submitTx sendActions sk na [(TxOut dstAddr c, [])]
    case etx of
        Left err -> throwM . Internal $ sformat ("Cannot send transaction: "%stext) err
        Right (tx, _, _) -> do
            logInfo $
                sformat ("Successfully sent "%coinF%" from "%ords%" address to "%addressF)
                c idx dstAddr
            -- TODO: this should be removed in production
            let txHash = hash tx
            () <$ addHistoryTx dstCAddr curr title desc (THEntry txHash tx False Nothing)
            addHistoryTx srcCAddr curr title desc (THEntry txHash tx True Nothing)

getHistory :: WalletWebMode ssc m => CAddress -> Word -> Word -> m ([CTx], Word)
getHistory cAddr skip limit = do
    history <- getTxHistory =<< decodeCAddressOrFail cAddr
    cHistory <- mapM (addHistoryTx cAddr ADA mempty mempty) history
    pure (paginate cHistory, fromIntegral $ length cHistory)
  where
    paginate = take (fromIntegral limit) . drop (fromIntegral skip)

-- FIXME: is Word enough for length here?
searchHistory :: WalletWebMode ssc m => CAddress -> Text -> Word -> Word -> m ([CTx], Word)
searchHistory cAddr search skip limit = first (filter $ txContainsTitle search) <$> getHistory cAddr skip limit

addHistoryTx
    :: WalletWebMode ssc m
    => CAddress
    -> CCurrency
    -> Text
    -> Text
    -> TxHistoryEntry
    -> m CTx
addHistoryTx cAddr curr title desc wtx@(THEntry txId _ _ _) = do
    -- TODO: this should be removed in production
    diff <- networkChainDifficulty
    addr <- decodeCAddressOrFail cAddr
    meta <- CTxMeta curr title desc <$> liftIO getPOSIXTime
    let cId = txIdToCTxId txId
    addOnlyNewTxMeta cAddr cId meta
    meta' <- maybe meta identity <$> getTxMeta cAddr cId
    return $ mkCTx addr diff wtx meta'

newWallet :: WalletWebMode ssc m => CWalletInit -> m CWallet
newWallet CWalletInit {..} = do
    cAddr <- genSaveAddress cwBackupPhrase
    createWallet cAddr cwInitMeta
    getWallet cAddr

restoreWallet :: WalletWebMode ssc m => BackupPhrase -> m CWallet
restoreWallet ph = do
    cAddr <- genSaveAddress ph
    getWalletMeta cAddr >>= maybe (createWallet cAddr def) (const $ pure ())
    getWallet cAddr

updateWallet :: WalletWebMode ssc m => CAddress -> CWalletMeta -> m CWallet
updateWallet cAddr wMeta = do
    setWalletMeta cAddr wMeta
    getWallet cAddr

updateTransaction :: WalletWebMode ssc m => CAddress -> CTxId -> CTxMeta -> m ()
updateTransaction = setWalletTransactionMeta

deleteWallet :: WalletWebMode ssc m => CAddress -> m ()
deleteWallet cAddr = do
    deleteAddress =<< decodeCAddressOrFail cAddr
    removeWallet cAddr
  where
    deleteAddress addr = do
        idx <- getAddrIdx addr
        deleteSecretKey (fromIntegral idx) `catch` deleteErrHandler
    deleteErrHandler (PrimaryKey err) = throwM . Internal $
        sformat ("Error while deleting wallet: "%stext) err

-- NOTE: later we will have `isValidAddress :: CCurrency -> CAddress -> m Bool` which should work for arbitrary crypto
isValidAddress :: WalletWebMode ssc m => CCurrency -> Text -> m Bool
isValidAddress ADA sAddr = pure . either (const False) (const True) $ decodeTextAddress sAddr
isValidAddress _ _       = pure False

-- | Get last update info
nextUpdate :: WalletWebMode ssc m => m CUpdateInfo
nextUpdate = getNextUpdate >>=
             maybeThrow (Internal "No updates available")

applyUpdate :: WalletWebMode ssc m => m ()
applyUpdate = removeNextUpdate

blockchainSlotDuration :: WalletWebMode ssc m => m Word
blockchainSlotDuration = fromIntegral <$> getSlotDuration

-- TODO: @dmitry move this somewhere (probably we have seed type)
type Seed = Text

redeemADA :: WalletWebMode ssc m => SendActions BiP m -> Text -> BackupPhrase -> m CWallet
redeemADA sendActions seed bp = do
    seedBs <- either
        (\e -> throwM $ Internal ("Seed is invalid base64 string: " <> toText e))
        pure $ B64.decode (encodeUtf8 seed)
    (redeemPK, redeemSK) <- maybeThrow (Internal "Seed is not 32-byte long") $
                            deterministicKeyGen seedBs
    -- new redemption wallet
    walletB <- newWallet $ CWalletInit bp $
               CWalletMeta CWTPersonal ADA "Redemption wallet"

    -- send from seedAddress to walletB
    let dstCAddr = cwAddress walletB
    dstAddr <- decodeCAddressOrFail dstCAddr
    redeemBalance <- getBalance $ makePubKeyAddress redeemPK
    na <- fmap dhtAddr <$> getKnownPeers
    etx <- submitTx sendActions redeemSK na [(TxOut dstAddr redeemBalance, [])]
    case etx of
        Left err -> throwM . Internal $ "Cannot send redemption transaction: " <> err
        Right (tx, _, _) -> do
            -- add redemption transaction to the history of new wallet
            () <$ addHistoryTx dstCAddr ADA "ADA redemption" ""
                (THEntry (hash tx) tx False Nothing)
            pure walletB

----------------------------------------------------------------------------
-- Helpers
----------------------------------------------------------------------------

myAddresses :: MonadKeys m => m [Address]
myAddresses = map (makePubKeyAddress . toPublic) <$> getSecretKeys

myCAddresses :: MonadKeys m => m [CAddress]
myCAddresses = map addressToCAddress <$> myAddresses

getAddrIdx :: WalletWebMode ssc m => Address -> m Int
getAddrIdx addr = elemIndex addr <$> myAddresses >>= maybe notFound pure
  where notFound = throwM . Internal $
            sformat ("Address "%addressF%" is not found in wallet") $ addr

genSaveAddress :: WalletWebMode ssc m => BackupPhrase -> m CAddress
genSaveAddress ph = addressToCAddress . makePubKeyAddress . toPublic <$> genSaveSK ph
  where
    genSaveSK ph' = do
        let sk = fst $ keysFromPhrase ph'
        addSecretKey sk
        return sk


----------------------------------------------------------------------------
-- Orphan instances
----------------------------------------------------------------------------

instance FromHttpApiData Coin where
    parseUrlPiece = fmap mkCoin . parseUrlPiece

instance FromHttpApiData Address where
    parseUrlPiece = decodeTextAddress

instance FromHttpApiData CAddress where
    parseUrlPiece = fmap addressToCAddress . decodeTextAddress

-- FIXME: unsafe (temporary, will be removed probably in future)
-- we are not checking is receaved Text really vald CTxId
instance FromHttpApiData CTxId where
    parseUrlPiece = pure . mkCTxId

instance FromHttpApiData CCurrency where
    parseUrlPiece = first fromString . readEither . toString<|MERGE_RESOLUTION|>--- conflicted
+++ resolved
@@ -20,8 +20,6 @@
 import           Data.Time.Clock.POSIX         (getPOSIXTime)
 import           Formatting                    (build, ords, sformat, stext, (%))
 import           Network.Wai                   (Application)
-import           Pos.Communication.Protocol    (SendActions, hoistSendActions)
-import           Pos.Crypto                    (hash)
 import           Servant.API                   ((:<|>) ((:<|>)),
                                                 FromHttpApiData (parseUrlPiece))
 import           Servant.Server                (Handler, Server, ServerT, serve)
@@ -30,15 +28,11 @@
 import           Universum
 
 import           Pos.Aeson.ClientTypes         ()
-<<<<<<< HEAD
-import           Pos.Crypto                    (toPublic)
+import           Pos.Communication.Protocol    (SendActions, hoistSendActions)
+import           Pos.Constants                 (curSoftwareVersion)
+import           Pos.Crypto                    (hash)
+import           Pos.Crypto                    (deterministicKeyGen, toPublic)
 import           Pos.DHT.Model                 (getKnownPeers)
-=======
-import           Pos.Communication.BiP         (BiP)
-import           Pos.Constants                 (curSoftwareVersion)
-import           Pos.Crypto                    (deterministicKeyGen, toPublic)
-import           Pos.DHT.Model                 (dhtAddr, getKnownPeers)
->>>>>>> bd270895
 import           Pos.Slotting                  (getSlotDuration)
 import           Pos.Types                     (Address, ChainDifficulty (..), Coin,
                                                 TxOut (..), addressF, coinF,
@@ -118,13 +112,8 @@
     serv >>= return . upgradeApplicationWS wsConn . serve walletApi
 
 walletServer
-<<<<<<< HEAD
-    :: WalletMode ssc m
+    :: (Monad m, WalletWebMode ssc (WalletWebHandler m))
     => SendActions m
-=======
-    :: (Monad m, WalletWebMode ssc (WalletWebHandler m))
-    => SendActions BiP m
->>>>>>> bd270895
     -> WalletWebHandler m (WalletWebHandler m :~> Handler)
     -> WalletWebHandler m (Server WalletApi)
 walletServer sendActions nat = do
@@ -389,9 +378,9 @@
 blockchainSlotDuration = fromIntegral <$> getSlotDuration
 
 -- TODO: @dmitry move this somewhere (probably we have seed type)
-type Seed = Text
-
-redeemADA :: WalletWebMode ssc m => SendActions BiP m -> Text -> BackupPhrase -> m CWallet
+-- type Seed = Text
+
+redeemADA :: WalletWebMode ssc m => SendActions m -> Text -> BackupPhrase -> m CWallet
 redeemADA sendActions seed bp = do
     seedBs <- either
         (\e -> throwM $ Internal ("Seed is invalid base64 string: " <> toText e))
@@ -406,7 +395,7 @@
     let dstCAddr = cwAddress walletB
     dstAddr <- decodeCAddressOrFail dstCAddr
     redeemBalance <- getBalance $ makePubKeyAddress redeemPK
-    na <- fmap dhtAddr <$> getKnownPeers
+    na <- getKnownPeers
     etx <- submitTx sendActions redeemSK na [(TxOut dstAddr redeemBalance, [])]
     case etx of
         Left err -> throwM . Internal $ "Cannot send redemption transaction: " <> err
