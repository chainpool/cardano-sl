--- conflicted
+++ resolved
@@ -19,13 +19,7 @@
 import           Universum
 
 import           Pos.Communication.PeerState   (runPeerStateHolder)
-<<<<<<< HEAD
-import           Pos.DHT.Real.Real             (runKademliaDHT)
-import           Pos.DHT.Real.Types            (KademliaDHTInstance (..),
-                                                getKademliaDHTInstance)
 import           Pos.Reporting.MemState        (runWithoutReportingContext)
-=======
->>>>>>> 1b101ea1
 import           Pos.Ssc.Class                 (SscHelpersClass)
 import           Pos.Wallet.KeyStorage         (KeyData, runKeyStorageRaw)
 import           Pos.Wallet.State              (getWalletState, runWalletDB)
@@ -61,37 +55,19 @@
 nat = do
     wsConn <- getWalletWebSockets
     ws    <- getWalletWebState
-<<<<<<< HEAD
     kd    <- Ether.ask
-    kinst <- lift . lift $ getKademliaDHTInstance
     mws   <- getWalletState
-    return $ NT (convertHandler kinst mws kd ws wsConn)
+    return $ NT (convertHandler mws kd ws wsConn)
 
 convertHandler
     :: forall a .
-       KademliaDHTInstance
-=======
-    kd    <- lift . lift . lift $ ask
-    wc    <- getWalletContext
-    mws   <- getWalletState
-    --return $ NT (convertHandler kinst wc mws kd ws wsConn)
-    return $ NT (convertHandler wc mws kd ws wsConn)
-
-convertHandler
-    :: forall a .
-       WalletContext
->>>>>>> 1b101ea1
-    -> MainWalletState
+       MainWalletState
     -> KeyData
     -> WalletState
     -> ConnectionsVar
     -> WebHandler a
     -> Handler a
-<<<<<<< HEAD
-convertHandler kinst mws kd ws wsConn handler = do
-=======
-convertHandler wc mws kd ws wsConn handler = do
->>>>>>> 1b101ea1
+convertHandler mws kd ws wsConn handler = do
     stateM <- liftIO SM.newIO
     liftIO ( runProduction
            . usingLoggerName "wallet-lite-api"
