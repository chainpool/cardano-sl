--- conflicted
+++ resolved
@@ -11,18 +11,12 @@
 import           Data.Proxy                 (Proxy (Proxy))
 
 import           Pos.Types                  (Coin)
-import           Pos.Wallet.Web.ClientTypes (CAddress, CCurrency, CTx, CTxId, CTxMeta,
-                                             CWallet, CWalletMeta)
-<<<<<<< HEAD
+import           Pos.Wallet.Web.ClientTypes (CAddress, CCurrency, CTx, CTxId,
+                                             CTxMeta, CWallet, CWalletMeta)
 import           Pos.Wallet.Web.Error       (WalletError)
-import           Servant.API                ((:<|>), (:>), Capture, Get, Header, Headers,
-                                             JSON, Post, ReqBody)
+import           Servant.API                ((:<|>), (:>), Capture, Get, Header,
+                                             Headers, JSON, Post, ReqBody)
 import           Universum
-=======
-import           Servant.API                ((:<|>), (:>), Capture, Get, JSON, Post,
-                                             ReqBody)
-import           Universum                  (Bool, Text)
->>>>>>> 9f61c664
 
 -- | Servant API which provides access to wallet.
 type WalletApi =
