--- conflicted
+++ resolved
@@ -32,12 +32,7 @@
 import           Pos.DB.Block              (MonadBlockDB)
 import           Pos.DB.DB                 (getTipHeader)
 import           Pos.Shutdown              (HasShutdownContext, triggerShutdown)
-<<<<<<< HEAD
 import           Pos.Slotting              (MonadSlots (..), getNextEpochSlotDuration)
-import           Pos.Ssc.Class             (Ssc)
-=======
-import           Pos.Slotting              (MonadSlots (..), getLastKnownSlotDuration)
->>>>>>> b8251996
 import           Pos.Update.Context        (UpdateContext (ucUpdateSemaphore))
 import           Pos.Update.Poll.Types     (ConfirmedProposalState)
 import           Pos.Wallet.WalletMode     (MonadBlockchainInfo (..), MonadUpdates (..))
