{-# LANGUAGE ScopedTypeVariables #-}
-- | Communication-related serialization -- messages mostly.

module Pos.Binary.Communication () where

import           Data.Binary.Get                  (getByteString, getWord8, label)
import           Data.Binary.Put                  (putByteString, putWord8)
import qualified Data.ByteString                  as BS
import           Formatting                       (int, sformat, (%))
import           Node.Message                     (MessageName (..))
import           Universum                        hiding (putByteString)

import           Pos.Binary.Class                 (Bi (..), getRemainingByteString,
                                                   getWithLength, getWithLengthLimited,
                                                   putWithLength)
import           Pos.Block.Network.Types          (MsgBlock (..), MsgGetBlocks (..),
                                                   MsgGetHeaders (..), MsgHeaders (..))
import           Pos.Communication.Types          (SysStartRequest (..),
                                                   SysStartResponse (..))
import           Pos.Communication.Types.Protocol (HandlerSpec (..), NOP (..),
                                                   PeerId (..), VerInfo (..))
import           Pos.Delegation.Types             (ConfirmProxySK (..), SendProxySK (..))
import           Pos.DHT.Model.Types              (meaningPartLength)
import           Pos.Ssc.Class.Helpers            (SscHelpersClass)
import           Pos.Ssc.Class.Types              (Ssc (..))
import           Pos.Txp.Types                    (TxMsgTag (..))
import           Pos.Update.Network.Types         (ProposalMsgTag (..), VoteMsgTag (..))
<<<<<<< HEAD
import           Pos.Util.Binary                  (getRemainingByteString, getWithLength,
                                                   putWithLength)
=======
>>>>>>> e84e0838

deriving instance Bi MessageName

instance Bi NOP where
    put _ = put (0 :: Word8)
    get = NOP <$ do
              (i :: Word8) <- get
              when (i /= 0) $
                 fail "NOP: 0 expected"


----------------------------------------------------------------------------
-- System start
----------------------------------------------------------------------------

instance Bi SysStartRequest where
    put _ = put (1 :: Word8)
    get = label "SysStartRequest" $ do
        (i :: Word8) <- get
        when (i /= 1) $
           fail "SysStartRequest: 1 expected"
        return SysStartRequest

instance Bi SysStartResponse where
    put (SysStartResponse t) = put t
    get = label "SysStartResponse" $ SysStartResponse <$> get

----------------------------------------------------------------------------
-- Blocks
----------------------------------------------------------------------------

instance Bi MsgGetHeaders where
    put (MsgGetHeaders f t) = put f >> put t
    get = label "MsgGetHeaders" $ MsgGetHeaders <$> get <*> get

instance Bi MsgGetBlocks where
    put (MsgGetBlocks f t) = put f >> put t
    get = label "MsgGetBlocks" $ MsgGetBlocks <$> get <*> get

instance Ssc ssc => Bi (MsgHeaders ssc) where
    put (MsgHeaders b) = put b
    get = label "MsgHeaders" $ MsgHeaders <$> get

instance SscHelpersClass ssc => Bi (MsgBlock ssc) where
    -- We encode block size and then the block itself so that we'd be able to
    -- reject the block if it's of the wrong size without consuming the whole
    -- block.
    put (MsgBlock b) =
        -- NB: When serializing, we don't check that the size of the
        -- serialized block is smaller than the allowed size. Note that
        -- we *depend* on this behavior in e.g. 'handleGetBlocks' in
        -- "Pos.Block.Network.Listeners". Grep for #put_checkBlockSize.
        putWithLength (put b)
    get = label "MsgBlock" $ getWithLength $ MsgBlock <$> get

----------------------------------------------------------------------------
-- Transaction processing
----------------------------------------------------------------------------

instance Bi TxMsgTag where
    put TxMsgTag = pure ()
    get = pure TxMsgTag

----------------------------------------------------------------------------
-- Delegation/PSK
----------------------------------------------------------------------------

instance Bi SendProxySK where
    put (SendProxySKLight pSk) = putWord8 0 >> put pSk
    put (SendProxySKHeavy pSk) = putWord8 1 >> put pSk
    get = label "SendProxySK" $ getWord8 >>= \case
        0 -> SendProxySKLight <$> get
        1 -> SendProxySKHeavy <$> get
        t -> fail $ "get@SendProxySK: unknown tag " <> show t

instance Bi ConfirmProxySK where
    put (ConfirmProxySK pSk proof) = put pSk >> put proof
    get = label "ConfirmProxySK" $ liftA2 ConfirmProxySK get get

--instance Bi CheckProxySKConfirmed where
--    put (CheckProxySKConfirmed pSk) = put pSk
--    get = CheckProxySKConfirmed <$> get
--
--instance Bi CheckProxySKConfirmedRes where
--    put (CheckProxySKConfirmedRes res) = put res
--    get = CheckProxySKConfirmedRes <$> get
--
----------------------------------------------------------------------------
-- Update system
----------------------------------------------------------------------------

instance Bi ProposalMsgTag where
    put ProposalMsgTag = pure ()
    get = pure ProposalMsgTag

instance Bi VoteMsgTag where
    put VoteMsgTag = pure ()
    get = pure VoteMsgTag

instance Bi HandlerSpec where
    put OneMsgHandler =
        putWord8 0 <>
        putWithLength (return ())
    put (ConvHandler m) =
        putWord8 1 <>
        putWithLength (put m)
    put (UnknownHandler t b) =
        putWord8 t <>
        putWithLength (putByteString b)
    get = label "HandlerSpec" $ getWord8 >>= \case
        0 -> getWithLength (pure OneMsgHandler)
        1 -> getWithLength (ConvHandler <$> get)
        t -> getWithLength (UnknownHandler t <$> getRemainingByteString)

instance Bi VerInfo where
    put VerInfo {..} = put vIMagic
                    <> put vIBlockVersion
                    <> put vIInHandlers
                    <> put vIOutHandlers
    get = label "VerInfo" $ VerInfo <$> get <*> get <*> get <*> get

peerIdLength :: Int
peerIdLength = meaningPartLength

instance Bi PeerId where
    put (PeerId b) = if BS.length b /= peerIdLength
                        then panic $ sformat ("Wrong PeerId length "%int) (BS.length b)
                        else putByteString b
    get = label "PeerId" $ PeerId <$> getByteString peerIdLength<|MERGE_RESOLUTION|>--- conflicted
+++ resolved
@@ -11,8 +11,7 @@
 import           Universum                        hiding (putByteString)
 
 import           Pos.Binary.Class                 (Bi (..), getRemainingByteString,
-                                                   getWithLength, getWithLengthLimited,
-                                                   putWithLength)
+                                                   getWithLength, putWithLength)
 import           Pos.Block.Network.Types          (MsgBlock (..), MsgGetBlocks (..),
                                                    MsgGetHeaders (..), MsgHeaders (..))
 import           Pos.Communication.Types          (SysStartRequest (..),
@@ -25,11 +24,6 @@
 import           Pos.Ssc.Class.Types              (Ssc (..))
 import           Pos.Txp.Types                    (TxMsgTag (..))
 import           Pos.Update.Network.Types         (ProposalMsgTag (..), VoteMsgTag (..))
-<<<<<<< HEAD
-import           Pos.Util.Binary                  (getRemainingByteString, getWithLength,
-                                                   putWithLength)
-=======
->>>>>>> e84e0838
 
 deriving instance Bi MessageName
 
