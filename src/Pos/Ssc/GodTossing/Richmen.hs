module Pos.Ssc.GodTossing.Richmen
       ( gtLrcConsumer
       ) where

-- import           Universum

import qualified Pos.DB                   as DB
import           Pos.DB.Lrc               (RCSsc)
import           Pos.Lrc.Consumer         (LrcConsumer (..),
                                           lrcConsumerFromComponentSimple)
import           Pos.Ssc.GodTossing.Types (SscGodTossing)
<<<<<<< HEAD
import           Pos.Types                (Coin, SlotId (..), mkCoin)
import           Pos.WorkMode             (NewWorkMode)

-- | Consumer will be called on every Richmen computation.
gtLrcConsumer :: NewWorkMode SscGodTossing m => LrcConsumer m
gtLrcConsumer = LrcConsumer
    {
      -- [CSL-93] Use eligibility threshold here
      lcThreshold = const (mkCoin 0)
    , lcIfNeedCompute = ifNeed
    , lcComputedCallback = onComputed
    , lcClearCallback = onClear
    , lcConsiderDelegated = False
    }

-- | Returns True if cached value isn't corresponds for current epoch
ifNeed :: NewWorkMode SscGodTossing m => SlotId -> m Bool
ifNeed SlotId{..} = do
    (epochIndex, richmen) <- DB.getGtRichmen
    isEmpty <- isEmptySscRichmen
    let needWrite = siSlot < k && siEpoch == epochIndex && isEmpty
    when needWrite $ writeSscRichmen (epochIndex, richmen)
    pure (siSlot < k && epochIndex < siEpoch)

-- | Store computed value into DB and cache.
onComputed :: NewWorkMode SscGodTossing m => SlotId -> Coin -> RichmenStake -> m ()
onComputed SlotId{..} _ richmen = do
    DB.putGtRichmen (siEpoch, richmen)
    writeSscRichmen (siEpoch, richmen)

-- | Do nothing on clear
onClear :: NewWorkMode SscGodTossing m => m ()
onClear = pass
=======

-- | Consumer will be called on every Richmen computation.
gtLrcConsumer :: DB.MonadDB SscGodTossing m => LrcConsumer m
gtLrcConsumer = lrcConsumerFromComponentSimple @RCSsc
>>>>>>> 3da74808
<|MERGE_RESOLUTION|>--- conflicted
+++ resolved
@@ -9,43 +9,7 @@
 import           Pos.Lrc.Consumer         (LrcConsumer (..),
                                            lrcConsumerFromComponentSimple)
 import           Pos.Ssc.GodTossing.Types (SscGodTossing)
-<<<<<<< HEAD
-import           Pos.Types                (Coin, SlotId (..), mkCoin)
-import           Pos.WorkMode             (NewWorkMode)
-
--- | Consumer will be called on every Richmen computation.
-gtLrcConsumer :: NewWorkMode SscGodTossing m => LrcConsumer m
-gtLrcConsumer = LrcConsumer
-    {
-      -- [CSL-93] Use eligibility threshold here
-      lcThreshold = const (mkCoin 0)
-    , lcIfNeedCompute = ifNeed
-    , lcComputedCallback = onComputed
-    , lcClearCallback = onClear
-    , lcConsiderDelegated = False
-    }
-
--- | Returns True if cached value isn't corresponds for current epoch
-ifNeed :: NewWorkMode SscGodTossing m => SlotId -> m Bool
-ifNeed SlotId{..} = do
-    (epochIndex, richmen) <- DB.getGtRichmen
-    isEmpty <- isEmptySscRichmen
-    let needWrite = siSlot < k && siEpoch == epochIndex && isEmpty
-    when needWrite $ writeSscRichmen (epochIndex, richmen)
-    pure (siSlot < k && epochIndex < siEpoch)
-
--- | Store computed value into DB and cache.
-onComputed :: NewWorkMode SscGodTossing m => SlotId -> Coin -> RichmenStake -> m ()
-onComputed SlotId{..} _ richmen = do
-    DB.putGtRichmen (siEpoch, richmen)
-    writeSscRichmen (siEpoch, richmen)
-
--- | Do nothing on clear
-onClear :: NewWorkMode SscGodTossing m => m ()
-onClear = pass
-=======
 
 -- | Consumer will be called on every Richmen computation.
 gtLrcConsumer :: DB.MonadDB SscGodTossing m => LrcConsumer m
-gtLrcConsumer = lrcConsumerFromComponentSimple @RCSsc
->>>>>>> 3da74808
+gtLrcConsumer = lrcConsumerFromComponentSimple @RCSsc