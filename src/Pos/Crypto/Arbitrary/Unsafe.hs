--- conflicted
+++ resolved
@@ -9,18 +9,12 @@
 import           Universum
 
 import           Pos.Crypto.SecretSharing (VssKeyPair, VssPublicKey,
-<<<<<<< HEAD
-                                           deterministicVssKeyGen)
+                                           deterministicVssKeyGen,
+                                           toVssPublicKey)
 import           Pos.Crypto.Signing       (PublicKey, SecretKey, Signature,
                                            Signed, mkSigned)
 import           Pos.Util.Arbitrary       (ArbitraryUnsafe (..),
                                            arbitrarySizedSL)
-=======
-                                           deterministicVssKeyGen, toVssPublicKey)
-import           Pos.Crypto.Signing       (PublicKey, SecretKey, Signature, Signed,
-                                           mkSigned)
-import           Pos.Util.Arbitrary       (ArbitraryUnsafe (..), arbitrarySizedS)
->>>>>>> c27ec218
 
 instance ArbitraryUnsafe PublicKey where
     arbitraryUnsafe = Binary.decode <$> arbitrarySizedSL 32
@@ -35,14 +29,6 @@
 instance (Binary a, ArbitraryUnsafe a) => ArbitraryUnsafe (Signed a) where
     arbitraryUnsafe = mkSigned <$> arbitraryUnsafe <*> arbitraryUnsafe
 
-<<<<<<< HEAD
--- TODO: It *seems* to be that PVSS public key is indeed 32 bytes long,
--- but it's better to check
-instance ArbitraryUnsafe VssPublicKey where
-    arbitraryUnsafe = Binary.decode <$> arbitrarySizedSL 32
-
-=======
->>>>>>> c27ec218
 -- Again, no sense in generating invalid data, but in benchmarks
 -- we don't need Really Secure™ randomness
 instance ArbitraryUnsafe VssKeyPair where
