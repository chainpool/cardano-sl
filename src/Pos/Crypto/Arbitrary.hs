--- conflicted
+++ resolved
@@ -7,12 +7,8 @@
 import qualified Data.ByteArray              as ByteArray
 import           Data.List.NonEmpty          (fromList)
 import           System.IO.Unsafe            (unsafePerformIO)
-<<<<<<< HEAD
 import           Test.QuickCheck             (Arbitrary (..), choose, elements, generate,
                                               vector)
-=======
-import           Test.QuickCheck             (Arbitrary (..), choose, elements, generate, vector)
->>>>>>> 559dc01a
 import           Universum
 
 import           Pos.Binary.Class            (AsBinary (..), AsBinaryClass (..), Bi)
@@ -184,16 +180,15 @@
     arbitrary = arbitraryUnsafe
 
 ----------------------------------------------------------------------------
-<<<<<<< HEAD
 -- Arbitrary passphrases
 ----------------------------------------------------------------------------
 
 instance Arbitrary PassPhrase where
     arbitrary = ByteArray.pack <$> vector 32
-=======
+
+----------------------------------------------------------------------------
 -- HD
 ----------------------------------------------------------------------------
 
 instance Arbitrary HDPassphrase where
-    arbitrary = HDPassphrase . fromString <$> vector 32
->>>>>>> 559dc01a
+    arbitrary = HDPassphrase . fromString <$> vector 32