--- conflicted
+++ resolved
@@ -98,11 +98,7 @@
 secrets :: [Secret]
 secrets =
     unsafeMakePool "[generating shares for tests...]" 50 $
-<<<<<<< HEAD
-        view _2 <$> genSharedSecret 1000 (map toVssPublicKey vssKeys)
-=======
         view _2 <$> genSharedSecret 1000 (map toVssPublicKey $ fromList vssKeys)
->>>>>>> 9169a701
 {-# NOINLINE secrets #-}
 
 instance Arbitrary Secret where
@@ -111,11 +107,7 @@
 encShares :: [EncShare]
 encShares =
     unsafeMakeList "[generating shares for tests...]" $
-<<<<<<< HEAD
-        view _4 <$> genSharedSecret 1000 (map toVssPublicKey vssKeys)
-=======
         view _4 <$> genSharedSecret 1000 (map toVssPublicKey $ fromList vssKeys)
->>>>>>> 9169a701
 {-# NOINLINE encShares #-}
 
 instance Arbitrary EncShare where
