{-# LANGUAGE CPP                 #-}
{-# LANGUAGE FlexibleContexts    #-}
{-# LANGUAGE ScopedTypeVariables #-}
{-# LANGUAGE ViewPatterns        #-}

module Main where

import           Control.Monad        (fail)
import qualified Data.ByteString.Lazy as LBS
import           Data.List            ((!!))
import           System.Directory     (createDirectoryIfMissing)
import           System.FilePath      ((</>))
import           System.Wlog          (LoggerName)
import           Universum

import           Pos.Binary           (Bi, decode, encode)
import           Pos.Constants        (RunningMode (..), runningMode)
import           Pos.Crypto           (SecretKey, VssKeyPair, keyGen, vssKeyGen)
import           Pos.DHT              (DHTKey, DHTNodeType (..), dhtNodeType)
import           Pos.DHT.Real         (KademliaDHTInstance)
import           Pos.Genesis          (genesisSecretKeys, genesisUtxo)
import           Pos.Launcher         (BaseParams (..), LoggingParams (..),
                                       NodeParams (..), bracketDHTInstance,
                                       runNodeProduction, runNodeStats, runSupporterReal,
                                       runTimeLordReal, runTimeSlaveReal, stakesDistr)
import           Pos.Ssc.GodTossing   (genesisVssKeyPairs)
import           Pos.Ssc.GodTossing   (GtParams (..), SscGodTossing)
import           Pos.Ssc.NistBeacon   (SscNistBeacon)
import           Pos.Ssc.SscAlgo      (SscAlgo (..))
import           Pos.Types            (Timestamp)
#ifdef WITH_WEB
import           Pos.Ssc.Class        (SscConstraint)
import           Pos.Web              (serveWebBase, serveWebGT)
import           Pos.WorkMode         (WorkMode)
#endif

import           NodeOptions          (Args (..), getNodeOptions)


getKey
    :: Bi key
    => Maybe key -> Maybe FilePath -> FilePath -> IO key -> IO key
getKey (Just key) _ _ _ = return key
getKey _ (Just path) _ _ = decode' path
getKey _ _ fpath gen = do
    createDirectoryIfMissing True "cardano-keys"
    decode' ("cardano-keys" </> fpath) `catch` \(_ :: SomeException) -> do
        key <- gen
        LBS.writeFile ("cardano-keys" </> fpath) $ encode key
        putStrLn $ "Generated key " ++ ("cardano-keys" </> fpath)
        return key

decode' :: Bi key => FilePath -> IO key
decode' fpath = either fail' return . decode =<< LBS.readFile fpath
  where
    fail' e = fail $ "Error reading key from " ++ fpath ++ ": " ++ e

getSystemStart :: KademliaDHTInstance -> Args -> IO Timestamp
getSystemStart inst args =
    case runningMode of
        Development ->
            if timeLord args
                then runTimeLordReal (loggingParams "time-lord" args)
                else runTimeSlaveReal inst (baseParams "time-slave" args)
        Production systemStart -> return systemStart

loggingParams :: LoggerName -> Args -> LoggingParams
loggingParams tag Args{..} =
    LoggingParams
    { lpHandlerPrefix = logsPrefix
    , lpConfigPath    = logConfig
    , lpRunnerTag = tag
    }

baseParams :: LoggerName -> Args -> BaseParams
baseParams loggingTag args@Args {..} =
    BaseParams
    { bpLoggingParams = loggingParams loggingTag args
    , bpPort = port
    , bpDHTPeers = dhtPeers
    , bpDHTKeyOrType = dhtKeyOrType
    , bpDHTExplicitInitial = dhtExplicitInitial
    }
  where
    dhtKeyOrType
        | supporterNode = maybe (Right DHTSupporter) Left dhtKey
        | otherwise = maybe (Right DHTFull) Left dhtKey

checkDhtKey :: Bool -> Maybe DHTKey -> IO ()
checkDhtKey _ Nothing = pass
checkDhtKey isSupporter (Just (dhtNodeType -> keyType))
    | keyType == Just expectedType = pass
    | otherwise =
        fail $
        case keyType of
            Just type_' -> "Id of type " ++ (show type_') ++ " supplied"
            _           -> "Id of unknown type supplied"
  where
    expectedType
        | isSupporter = DHTSupporter
        | otherwise = DHTFull

action :: Args -> KademliaDHTInstance -> IO ()
action args@Args {..} inst = do
    checkDhtKey supporterNode dhtKey
    if supporterNode
        then runSupporterReal inst (baseParams "supporter" args)
        else do
            spendingSK <-
                getKey
                    ((genesisSecretKeys !!) <$> spendingGenesisI)
                    spendingSecretPath
                    "spending"
                    (snd <$> keyGen)
            vssSK <-
                getKey
                    ((genesisVssKeyPairs !!) <$> vssGenesisI)
                    vssSecretPath
                    "vss.keypair"
                    vssKeyGen
            systemStart <- getSystemStart inst args
            let currentParams = nodeParams args spendingSK systemStart
                gtParams = gtSscParams args vssSK
#ifdef WITH_WEB
                currentPlugins :: (SscConstraint ssc, WorkMode ssc m) => [m ()]
                currentPlugins = plugins args
                currentPluginsGT :: (WorkMode SscGodTossing m) => [m ()]
                currentPluginsGT = pluginsGT args
#else
                currentPlugins :: [a]
                currentPlugins = []
                currentPluginsGT :: [a]
                currentPluginsGT = []
#endif
            putText $ "Running using " <> show sscAlgo
            case (enableStats, sscAlgo) of
                (True, GodTossingAlgo) ->
                    runNodeStats @SscGodTossing inst currentPluginsGT currentParams gtParams
                (True, NistBeaconAlgo) ->
                    runNodeStats @SscNistBeacon inst currentPlugins currentParams ()
                (False, GodTossingAlgo) ->
                    runNodeProduction @SscGodTossing inst currentPluginsGT currentParams gtParams
                (False, NistBeaconAlgo) ->
                    runNodeProduction @SscNistBeacon inst currentPlugins currentParams ()

nodeParams :: Args -> SecretKey -> Timestamp -> NodeParams
nodeParams args@Args {..} spendingSK systemStart =
    NodeParams
    { npDbPath = if memoryMode then Nothing
                 else Just dbPath
    , npDbPathM = dbPath
    , npRebuildDb = rebuildDB
    , npSecretKey = spendingSK
    , npSystemStart = systemStart
    , npBaseParams = baseParams "node" args
    , npCustomUtxo =
            Just . genesisUtxo $
            stakesDistr flatDistr bitcoinDistr
    , npTimeLord = timeLord
    , npJLFile = jlPath
<<<<<<< HEAD
    , npMalicious = maliciousEmulation
    , npMalicious' = maliciousEmulation'
=======
    , npPropagation = not disablePropagation
>>>>>>> 7bfdddec
    }

gtSscParams :: Args -> VssKeyPair -> GtParams
gtSscParams Args {..} vssSK =
    GtParams
    {
      gtpRebuildDb  = rebuildDB
    , gtpDbPath     = if memoryMode then Nothing
                      else Just dbPath
    , gtpSscEnabled = True
    , gtpVssKeyPair = vssSK
    }

#ifdef WITH_WEB
plugins :: (SscConstraint ssc, WorkMode ssc m) => Args -> [m ()]
plugins Args {..}
    | enableWeb = [serveWebBase webPort]
    | otherwise = []
#endif

#ifdef WITH_WEB
pluginsGT :: (WorkMode SscGodTossing m) => Args -> [m ()]
pluginsGT Args {..}
    | enableWeb = [serveWebGT webPort]
    | otherwise = []
#endif

main :: IO ()
main = do
    args <- getNodeOptions
    bracketDHTInstance (baseParams "node" args) (action args)<|MERGE_RESOLUTION|>--- conflicted
+++ resolved
@@ -158,12 +158,9 @@
             stakesDistr flatDistr bitcoinDistr
     , npTimeLord = timeLord
     , npJLFile = jlPath
-<<<<<<< HEAD
     , npMalicious = maliciousEmulation
     , npMalicious' = maliciousEmulation'
-=======
     , npPropagation = not disablePropagation
->>>>>>> 7bfdddec
     }
 
 gtSscParams :: Args -> VssKeyPair -> GtParams
