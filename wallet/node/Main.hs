{-# LANGUAGE AllowAmbiguousTypes #-}
{-# LANGUAGE CPP                 #-}
{-# LANGUAGE DataKinds           #-}
{-# LANGUAGE RankNTypes          #-}
{-# LANGUAGE ScopedTypeVariables #-}
{-# LANGUAGE TypeOperators       #-}

module Main
       ( main
       ) where

import           Universum

import           Control.Concurrent.STM (newTBQueueIO)
import           Data.Maybe (fromJust)
import           Formatting (build, sformat, (%))
import           Mockable (Production, runProduction)
import           System.Wlog (LoggerName, logInfo, modifyLoggerName)

import           Pos.Binary ()
import           Pos.Client.CLI (CommonNodeArgs (..), NodeArgs (..), getNodeParams)
import qualified Pos.Client.CLI as CLI
import           Pos.Communication (OutSpecs)
import           Pos.Communication.Util (ActionSpec (..))
import           Pos.Configuration (walletProductionApi, walletTxCreationDisabled)
import           Pos.Context (HasNodeContext)
import           Pos.DB.DB (initNodeDBs)
import           Pos.Diffusion.Types (Diffusion (..))
import           Pos.Launcher (ConfigurationOptions (..), HasConfigurations, NodeParams (..),
                               NodeResources (..), bracketNodeResources, loggerBracket, runNode,
                               withConfigurations)
import           Pos.Ssc.Types (SscParams)
import           Pos.Txp (txpGlobalSettings)
import           Pos.Util (lensOf, logException)
import           Pos.Util.CompileInfo (HasCompileInfo, retrieveCompileTimeInfo, withCompileInfo)
import           Pos.Util.UserSecret (usVss)
<<<<<<< HEAD
import           Pos.Wallet.Web (AddrCIdHashes (..), WalletWebMode, bracketWalletWS,
                                 bracketWalletWebDB, getSKById, notifierPlugin, runWRealMode,
                                 startPendingTxsResubmitter, walletServeWebFull, walletServerOuts)
=======
import           Pos.Wallet.Web (WalletWebMode, bracketWalletWS, bracketWalletWebDB, getSKById,
                                 notifierPlugin, processSyncResult, runWRealMode, syncWalletsFromGState,
                                 walletServeWebFull, walletServerOuts, AddrCIdHashes (..),
                                 startPendingTxsResubmitter)
>>>>>>> fb523b62
import           Pos.Wallet.Web.State (cleanupAcidStatePeriodically, flushWalletStorage,
                                       getWalletAddresses)
import           Pos.Wallet.Web.Tracking.Decrypt (eskToWalletDecrCredentials)
import           Pos.Wallet.Web.Tracking.Sync (SyncQueue, processSyncRequest, syncWallet)
import           Pos.Web (serveWeb)
import           Pos.Worker.Types (WorkerSpec, worker)
import           Pos.WorkMode (WorkMode)

import           NodeOptions (WalletArgs (..), WalletNodeArgs (..), getWalletNodeOptions)

loggerName :: LoggerName
loggerName = "node"

----------------------------------------------------------------------------
-- Main action
----------------------------------------------------------------------------

actionWithWallet ::
       ( HasConfigurations
       , HasCompileInfo
       )
    => SscParams
    -> NodeParams
    -> WalletArgs
    -> Production ()
actionWithWallet sscParams nodeParams wArgs@WalletArgs {..} = do
    logInfo "Running `actionWithWallet'"
    bracketWalletWebDB walletDbPath walletRebuildDb $ \db ->
        bracketWalletWS $ \conn ->
            bracketNodeResources nodeParams sscParams
                txpGlobalSettings
                initNodeDBs $ \nr@NodeResources {..} -> do
                ref <- newIORef mempty
                syncRequestsQueue <- liftIO $ newTBQueueIO 50
                runWRealMode
                    db
                    conn
                    (AddrCIdHashes ref)
                    syncRequestsQueue
                    nr
                    (mainAction nr)
  where
    mainAction = runNodeWithInit $ do
        when (walletFlushDb) $ do
            logInfo "Flushing wallet db..."
            flushWalletStorage
            logInfo "Resyncing wallets with blockchain..."
            syncWallets
    runNodeWithInit init nr =
        let (ActionSpec f, outs) = runNode nr allPlugins
         in (ActionSpec $ \s -> init >> f s, outs)
    convPlugins = (, mempty) . map (\act -> ActionSpec $ \_ -> act)
    syncWallets :: WalletWebMode ()
<<<<<<< HEAD
    syncWallets = getWalletAddresses >>= mapM_ (\addr -> getSKById addr >>= syncWallet . eskToWalletDecrCredentials)
=======
    syncWallets = do
        sks <- getWalletAddresses >>= mapM getSKById
        results <- syncWalletsFromGState sks
        mapM_ processSyncResult results
>>>>>>> fb523b62
    resubmitterPlugins = ([ActionSpec $ \diffusion -> startPendingTxsResubmitter (sendTx diffusion)], mempty)
    notifierPlugins = ([ActionSpec $ \_ -> notifierPlugin], mempty)
    allPlugins :: HasConfigurations => ([WorkerSpec WalletWebMode], OutSpecs)
    allPlugins = mconcat [ convPlugins (plugins wArgs)
                         , walletProd wArgs
                         , acidCleanupWorker wArgs
                         , syncWalletWorker
                         , resubmitterPlugins
                         , notifierPlugins
                         ]

syncWalletWorker :: HasConfigurations => ([WorkerSpec WalletWebMode], OutSpecs)
syncWalletWorker =
    first one $ worker mempty $ const $
    modifyLoggerName (const "syncWalletWorker") $
    (view (lensOf @SyncQueue) >>= processSyncRequest)

acidCleanupWorker :: HasConfigurations => WalletArgs -> ([WorkerSpec WalletWebMode], OutSpecs)
acidCleanupWorker WalletArgs{..} =
    first one $ worker mempty $ const $
    modifyLoggerName (const "acidcleanup") $
    cleanupAcidStatePeriodically walletAcidInterval

walletProd ::
       ( HasConfigurations
       , HasCompileInfo
       )
    => WalletArgs
    -> ([WorkerSpec WalletWebMode], OutSpecs)
walletProd WalletArgs {..} = first one $ worker walletServerOuts $ \diffusion -> do
    logInfo $ sformat ("Production mode for API: "%build)
        walletProductionApi
    logInfo $ sformat ("Transaction submission disabled: "%build)
        walletTxCreationDisabled
    walletServeWebFull
        diffusion
        walletDebug
        walletAddress
        (Just walletTLSParams)

plugins ::
    ( WorkMode ctx m
    , HasNodeContext ctx
    , HasConfigurations
    , HasCompileInfo
    ) => WalletArgs -> [m ()]
plugins WalletArgs {..}
    | enableWeb = [serveWeb webPort (Just walletTLSParams)]
    | otherwise = []

action :: HasCompileInfo => WalletNodeArgs -> Production ()
action (WalletNodeArgs (cArgs@CommonNodeArgs{..}) (wArgs@WalletArgs{..})) =
    withConfigurations conf $ do
        CLI.printInfoOnStart cArgs
        logInfo $ "Wallet is enabled!"
        currentParams <- getNodeParams loggerName cArgs nodeArgs

        let vssSK = fromJust $ npUserSecret currentParams ^. usVss
        let sscParams = CLI.gtSscParams cArgs vssSK (npBehaviorConfig currentParams)

        actionWithWallet sscParams currentParams wArgs
  where
    nodeArgs :: NodeArgs
    nodeArgs = NodeArgs { behaviorConfigPath = Nothing }

    conf :: ConfigurationOptions
    conf = CLI.configurationOptions $ CLI.commonArgs cArgs


main :: IO ()
main = withCompileInfo $(retrieveCompileTimeInfo) $ do
    args <- getWalletNodeOptions
    let loggingParams = CLI.loggingParams loggerName (wnaCommonNodeArgs args)
    loggerBracket loggingParams . logException "node" . runProduction $ do
        logInfo "[Attention] Software is built with wallet part"
        action args<|MERGE_RESOLUTION|>--- conflicted
+++ resolved
@@ -34,16 +34,9 @@
 import           Pos.Util (lensOf, logException)
 import           Pos.Util.CompileInfo (HasCompileInfo, retrieveCompileTimeInfo, withCompileInfo)
 import           Pos.Util.UserSecret (usVss)
-<<<<<<< HEAD
 import           Pos.Wallet.Web (AddrCIdHashes (..), WalletWebMode, bracketWalletWS,
                                  bracketWalletWebDB, getSKById, notifierPlugin, runWRealMode,
                                  startPendingTxsResubmitter, walletServeWebFull, walletServerOuts)
-=======
-import           Pos.Wallet.Web (WalletWebMode, bracketWalletWS, bracketWalletWebDB, getSKById,
-                                 notifierPlugin, processSyncResult, runWRealMode, syncWalletsFromGState,
-                                 walletServeWebFull, walletServerOuts, AddrCIdHashes (..),
-                                 startPendingTxsResubmitter)
->>>>>>> fb523b62
 import           Pos.Wallet.Web.State (cleanupAcidStatePeriodically, flushWalletStorage,
                                        getWalletAddresses)
 import           Pos.Wallet.Web.Tracking.Decrypt (eskToWalletDecrCredentials)
@@ -97,14 +90,7 @@
          in (ActionSpec $ \s -> init >> f s, outs)
     convPlugins = (, mempty) . map (\act -> ActionSpec $ \_ -> act)
     syncWallets :: WalletWebMode ()
-<<<<<<< HEAD
-    syncWallets = getWalletAddresses >>= mapM_ (\addr -> getSKById addr >>= syncWallet . eskToWalletDecrCredentials)
-=======
-    syncWallets = do
-        sks <- getWalletAddresses >>= mapM getSKById
-        results <- syncWalletsFromGState sks
-        mapM_ processSyncResult results
->>>>>>> fb523b62
+    syncWallets = getWalletAddresses >>= mapM_ (getSKById >=> syncWallet . eskToWalletDecrCredentials)
     resubmitterPlugins = ([ActionSpec $ \diffusion -> startPendingTxsResubmitter (sendTx diffusion)], mempty)
     notifierPlugins = ([ActionSpec $ \_ -> notifierPlugin], mempty)
     allPlugins :: HasConfigurations => ([WorkerSpec WalletWebMode], OutSpecs)
