--- conflicted
+++ resolved
@@ -7,14 +7,9 @@
 import           Data.Default (def)
 import           Pos.Launcher (HasConfigurations)
 import           Pos.Util.CompileInfo (HasCompileInfo, withCompileInfo)
-<<<<<<< HEAD
+import           Pos.Util.QuickCheck.Property (assertProperty)
 import           Pos.Wallet.Web.ClientTypes (CWallet (..))
 import           Pos.Wallet.Web.Methods.Restore (restoreWalletFromBackup)
-=======
-import           Pos.Util.QuickCheck.Property (assertProperty)
-import           Pos.Wallet.Web.ClientTypes (CWallet (..))
-import           Pos.Wallet.Web.Methods.Backup (restoreWalletFromBackup)
->>>>>>> cc093c55
 import           Test.Hspec (Spec, describe)
 import           Test.Hspec.QuickCheck (modifyMaxSuccess)
 import           Test.Pos.Configuration (withDefConfigurations)
