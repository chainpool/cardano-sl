{-# LANGUAGE DeriveGeneric #-}
{-# LANGUAGE Rank2Types    #-}

-- | Configuration for a node: values which are constant for the lifetime of
-- the running program, not for the lifetime of the executable binary itself.

module Pos.Launcher.Configuration
       ( Configuration (..)
       , HasConfigurations

       , ConfigurationOptions (..)
       , defaultConfigurationOptions

       , withConfigurations
       ) where

import           Universum

import           Data.Aeson (FromJSON (..), ToJSON (..), genericParseJSON, genericToJSON,
                             withObject, (.:), (.:?))
import           Data.Default (Default (..))
import           Serokell.Aeson.Options (defaultOptions)
import           Serokell.Util (sec)
import           System.FilePath (takeDirectory)
import           System.Wlog (WithLogger, logInfo)

-- FIXME consistency on the locus of the JSON instances for configuration.
-- Core keeps them separate, infra update and ssc define them on-site.
import           Pos.Aeson.Core.Configuration ()
import           Pos.Core.Slotting (Timestamp (..))
import           Pos.Util.Config (parseYamlConfig)

import           Pos.Block.Configuration
import           Pos.Configuration (HasNodeConfiguration, NodeConfiguration (..),
                                    withNodeConfiguration)
import           Pos.Core.Configuration
import           Pos.Delegation.Configuration
import           Pos.Infra.Configuration
import           Pos.Ssc.Configuration
import           Pos.Txp.Configuration
import           Pos.Update.Configuration

-- | Product of all configurations required to run a node.
data Configuration = Configuration
    { ccCore   :: !CoreConfiguration
    , ccInfra  :: !InfraConfiguration
    , ccUpdate :: !UpdateConfiguration
    , ccSsc    :: !SscConfiguration
    , ccDlg    :: !DlgConfiguration
<<<<<<< HEAD
=======
    , ccTxp    :: !TxpConfiguration
>>>>>>> 6905030f
    , ccBlock  :: !BlockConfiguration
    , ccNode   :: !NodeConfiguration
    } deriving (Show, Generic)

instance FromJSON Configuration where
    parseJSON = genericParseJSON defaultOptions

instance ToJSON Configuration where
    toJSON = genericToJSON defaultOptions

type HasConfigurations =
    ( HasConfiguration
    , HasInfraConfiguration
    , HasUpdateConfiguration
    , HasSscConfiguration
    , HasBlockConfiguration
    , HasTxpConfiguration
    , HasDlgConfiguration
    , HasNodeConfiguration
    )

-- | Configuration yaml file location and the key to use. The file should
-- parse to a MultiConfiguration and the 'cfoKey' should be one of the keys
-- in the map.
data ConfigurationOptions = ConfigurationOptions
    { cfoFilePath    :: !FilePath
    , cfoKey         :: !Text
      -- | An optional system start time override. Required when using a
      -- testnet genesis configuration.
    , cfoSystemStart :: !(Maybe Timestamp)
      -- | Seed for secrets generation can be provided via CLI, in
      -- this case it overrides one from configuration file.
    , cfoSeed        :: !(Maybe Integer)
    } deriving (Show)

instance FromJSON ConfigurationOptions where
    parseJSON = withObject "ConfigurationOptions" $ \o -> do
        cfoFilePath    <- o .: "filePath"
        cfoKey         <- o .: "key"
        cfoSystemStart <- (Timestamp . sec) <<$>> o .:? "systemStart"
        cfoSeed        <- o .:? "seed"
        pure ConfigurationOptions {..}

defaultConfigurationOptions :: ConfigurationOptions
defaultConfigurationOptions = ConfigurationOptions
    { cfoFilePath    = "lib/configuration.yaml"
    , cfoKey         = "default"
    , cfoSystemStart = Nothing
    , cfoSeed        = Nothing
    }

instance Default ConfigurationOptions where
    def = defaultConfigurationOptions

-- | Parse some big yaml file to 'MultiConfiguration' and then use the
-- configuration at a given key.
withConfigurations
    :: (WithLogger m, MonadThrow m, MonadIO m)
    => ConfigurationOptions
    -> (HasConfigurations => m r)
    -> m r
withConfigurations co@ConfigurationOptions{..} act = do
    logInfo ("using configurations: " <> show co)
    Configuration{..} <- parseYamlConfig cfoFilePath cfoKey
    let configurationDir = takeDirectory cfoFilePath
    withCoreConfigurations ccCore configurationDir cfoSystemStart cfoSeed $
        withInfraConfiguration ccInfra $
        withUpdateConfiguration ccUpdate $
        withSscConfiguration ccSsc $
        withDlgConfiguration ccDlg $
        withTxpConfiguration ccTxp $
        withBlockConfiguration ccBlock $
        withNodeConfiguration ccNode $ act<|MERGE_RESOLUTION|>--- conflicted
+++ resolved
@@ -47,10 +47,7 @@
     , ccUpdate :: !UpdateConfiguration
     , ccSsc    :: !SscConfiguration
     , ccDlg    :: !DlgConfiguration
-<<<<<<< HEAD
-=======
     , ccTxp    :: !TxpConfiguration
->>>>>>> 6905030f
     , ccBlock  :: !BlockConfiguration
     , ccNode   :: !NodeConfiguration
     } deriving (Show, Generic)
