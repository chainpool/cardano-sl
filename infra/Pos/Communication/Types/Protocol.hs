{-# LANGUAGE RankNTypes #-}

-- | Protocol/versioning related communication types.

module Pos.Communication.Types.Protocol
       ( HandlerSpec (..)
       , VerInfo (..)
       , HandlerSpecs
       , inSpecs
       , notInSpecs
       , ListenerSpec (..)
       , InSpecs (..)
       , OutSpecs (..)
       , PeerId (..)
       , Listener
       , Worker
       , Action
       , NodeId (..)
       , SendActions (..)
       , ConversationActions (..)
       , Action'
       , Worker'
       , NSendActions
       , PeerData
       , mergeLs
       , toOutSpecs
       , oneMsgH
       , convH
       , ListenersWithOut
       , WorkerSpec
       , ActionSpec (..)
       , peerIdParser
       , nodeIdParser
       ) where

<<<<<<< HEAD
=======
import qualified Control.Monad         as Monad (fail)
import           Control.Arrow         ((&&&))
>>>>>>> 508fd78c
import           Data.Hashable         (Hashable)
import qualified Data.HashMap.Strict   as HM
import qualified Data.Text.Buildable   as B
import qualified Data.ByteString       as BS (length)
import           Formatting            (bprint, build, hex, int, sformat, stext, (%))
import qualified Node                  as N
import           Node.Message          (Message (..), MessageName (..))
import           Serokell.Util.Base16  (base16F)
import           Serokell.Util.Text    (listJson, mapJson)
import           Universum

import           Pos.Binary.Class      (Bi)
import           Pos.Communication.BiP (BiP)
import           Pos.Core.Types        (BlockVersion)
import           Pos.Util.TimeWarp     (addrParser, addressToNodeId, nodeIdToAddress)
import qualified Serokell.Util.Parse   as P
import qualified Text.Parsec           as P
import qualified Text.Parsec.String    as P

type PeerData = (PeerId, VerInfo)

type Listener = N.Listener BiP PeerData
type Worker m = Action m ()
type Action m a = NSendActions m -> m a
type Action' m a = SendActions m -> m a
type Worker' m = Action' m ()
type NSendActions = N.SendActions BiP PeerData
newtype ActionSpec m a = ActionSpec (VerInfo -> Action m a)
type WorkerSpec m = ActionSpec m ()

newtype NodeId = NodeId (PeerId, N.NodeId)
  deriving (Show, Eq, Ord, Hashable)

-- TODO Implement Buildable N.NodeId and get rid of this ugly shit
instance Buildable NodeId where
    build (NodeId (peerId, nNodeId)) =
        let addr = maybe "<unknown host:port>" (uncurry $ sformat (stext%":"%int)) $
                   first decodeUtf8 <$>
                   nodeIdToAddress nNodeId
        in bprint (stext%"/"%build) addr peerId

data SendActions m = SendActions {
       -- | Send a isolated (sessionless) message to a node
       sendTo :: forall msg .
              ( Bi msg, Message msg )
              => NodeId
              -> msg
              -> m (),

       -- | Establish a bi-direction conversation session with a node.
       withConnectionTo
           :: forall snd rcv t .
            ( Bi snd, Message snd, Bi rcv, Message rcv )
           => NodeId
           -> (m PeerData -> ConversationActions snd rcv m -> m t)
           -> m t
}

data ConversationActions body rcv m = ConversationActions {
       -- | Send a message within the context of this conversation
       send :: body -> m ()

       -- | Receive a message within the context of this conversation.
       --   'Nothing' means end of input (peer ended conversation).
     , recv :: m (Maybe rcv)
}

newtype PeerId = PeerId ByteString
  deriving (Eq, Ord, Show, Generic, Hashable)

instance Buildable PeerId where
    build (PeerId bs) = bprint base16F bs

data HandlerSpec
    = ConvHandler { hsReplyType :: MessageName}
    | OneMsgHandler
    | UnknownHandler Word8 ByteString
    deriving (Show, Generic, Eq)

convH :: (Message snd, Message rcv) => Proxy snd -> Proxy rcv -> (MessageName, HandlerSpec)
convH pSnd pReply = (messageName pSnd, ConvHandler $ messageName pReply)

oneMsgH :: Message snd => Proxy snd -> (MessageName, HandlerSpec)
oneMsgH pSnd = (messageName pSnd, OneMsgHandler)

instance Buildable HandlerSpec where
    build OneMsgHandler =
        "OneMsg"
    build (ConvHandler (MessageName replyType)) =
        bprint ("Conv "%base16F) replyType
    build (UnknownHandler htype hcontent) =
        bprint ("UnknownHandler "%hex%" "%base16F) htype hcontent

instance Buildable (MessageName, HandlerSpec) where
    build (MessageName rcvType, h) = bprint (base16F % " -> " % build) rcvType h

type HandlerSpecs = HashMap MessageName HandlerSpec

instance Buildable HandlerSpecs where
    build x = bprint ("HandlerSpecs: "%listJson) (HM.toList x)

data VerInfo = VerInfo
    { vIMagic        :: Int32
    , vIBlockVersion :: BlockVersion
    , vIInHandlers   :: HandlerSpecs
    , vIOutHandlers  :: HandlerSpecs
    } deriving (Eq, Generic, Show)

instance Buildable VerInfo where
    build VerInfo {..} = bprint ("VerInfo { magic="%hex%", blockVersion="
                                %build%", inSpecs="%mapJson%", outSpecs="
                                %mapJson%"}")
                                vIMagic
                                vIBlockVersion
                                (HM.toList vIInHandlers)
                                (HM.toList vIOutHandlers)

inSpecs :: (MessageName, HandlerSpec) -> HandlerSpecs -> Bool
inSpecs (name, sp) specs = case name `HM.lookup` specs of
                              Just sp' -> sp == sp'
                              _        -> False

notInSpecs :: (MessageName, HandlerSpec) -> HandlerSpecs -> Bool
notInSpecs sp' = not . inSpecs sp'

data ListenerSpec m = ListenerSpec
    { lsHandler :: VerInfo -> Listener m -- ^ Handler accepts out verInfo and returns listener
    , lsInSpec  :: (MessageName, HandlerSpec)
    }

newtype InSpecs = InSpecs HandlerSpecs
  deriving (Eq, Show, Generic)

newtype OutSpecs = OutSpecs HandlerSpecs
  deriving (Eq, Show, Generic)

instance Monoid InSpecs where
    mempty = InSpecs mempty
    (InSpecs a) `mappend` (InSpecs b) =
          InSpecs $ HM.unionWithKey merger a b
      where
        merger name h1 h2 =
          error $ sformat
              ("Conflicting key in input spec: "%build%" "%build)
              (name, h1) (name, h2)

instance Monoid OutSpecs where
    mempty = OutSpecs mempty
    (OutSpecs a) `mappend` (OutSpecs b) =
          OutSpecs $ HM.unionWithKey merger a b
      where
        merger name h1 h2 =
          if h1 == h2
             then h1
             else error $ sformat
                    ("Conflicting key output spec: "%build%" "%build)
                    (name, h1) (name, h2)

mergeLs :: [(ListenerSpec m, OutSpecs)] -> ([ListenerSpec m], OutSpecs)
mergeLs = second mconcat . unzip

toOutSpecs :: [(MessageName, HandlerSpec)] -> OutSpecs
toOutSpecs = OutSpecs . HM.fromList

type ListenersWithOut m = ([ListenerSpec m], OutSpecs)

----------
-- Parsers
----------

-- | Parser for PeerId. Any base64 string.
peerIdParser :: P.Parser PeerId
peerIdParser = do
    bytes <- P.base64Url
    when (BS.length bytes /= 14) $ Monad.fail "PeerId must be exactly 14 bytes"
    return $ PeerId bytes

-- | Parser for NodeId
--   host:port/peerId
<<<<<<< HEAD
--   host:port:peerId
nodeIdParser :: P.Parser NodeId
nodeIdParser = do
    addr <- addrParser
    _ <- P.char '/' <|> P.char ':'
=======
nodeIdParser :: P.Parser NodeId
nodeIdParser = do
    addr <- addrParser
    _ <- P.char '/'
>>>>>>> 508fd78c
    peerId <- peerIdParser
    return $ NodeId (peerId, addressToNodeId addr)<|MERGE_RESOLUTION|>--- conflicted
+++ resolved
@@ -33,11 +33,7 @@
        , nodeIdParser
        ) where
 
-<<<<<<< HEAD
-=======
 import qualified Control.Monad         as Monad (fail)
-import           Control.Arrow         ((&&&))
->>>>>>> 508fd78c
 import           Data.Hashable         (Hashable)
 import qualified Data.HashMap.Strict   as HM
 import qualified Data.Text.Buildable   as B
@@ -217,17 +213,9 @@
 
 -- | Parser for NodeId
 --   host:port/peerId
-<<<<<<< HEAD
---   host:port:peerId
-nodeIdParser :: P.Parser NodeId
-nodeIdParser = do
-    addr <- addrParser
-    _ <- P.char '/' <|> P.char ':'
-=======
 nodeIdParser :: P.Parser NodeId
 nodeIdParser = do
     addr <- addrParser
     _ <- P.char '/'
->>>>>>> 508fd78c
     peerId <- peerIdParser
     return $ NodeId (peerId, addressToNodeId addr)